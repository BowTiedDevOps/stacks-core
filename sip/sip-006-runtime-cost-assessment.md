--- conflicted
+++ resolved
@@ -682,16 +682,6 @@
     functions.
 
 Additionally, functions that perform _context changes_ also consume memory,
-<<<<<<< HEAD
-though the consume a constant amount:
-
-* `as-contract`
-* `as-block`
-
-## Type signature size
-
-Types in Clarity may described using type signatures. For example,
-=======
 though they consume a constant amount:
 
 * `as-contract`
@@ -700,7 +690,6 @@
 ## Type signature size
 
 Types in Clarity may be described using type signatures. For example,
->>>>>>> 8b4e410f
 `(tuple (a int) (b int))` describes a tuple with two keys `a` and `b`
 of type `int`. These type descriptions are used by the Clarity analysis
 passes to check the type correctness of Clarity code. Clarity type signatures
@@ -750,14 +739,10 @@
 
 Operations that write data to the data store therefore consume memory
 _until the transaction completes_, and the write log is written to the
-<<<<<<< HEAD
-database.
-=======
 database. The amount of memory consumed by operations on persisted data
 types is defined as:
 
 * `data-var`: the size of the stored data var's value.
 * `map`: the size of stored key + the size of the stored value.
 * `nft`: the size of the NFT key
-* `ft`: the size of a Clarity uint value.
->>>>>>> 8b4e410f
+* `ft`: the size of a Clarity uint value.