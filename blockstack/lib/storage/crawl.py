--- conflicted
+++ resolved
@@ -318,10 +318,6 @@
     Return True on successful replication to all required drivers
     Return False on error
     """
-<<<<<<< HEAD
-   
-=======
->>>>>>> e3d7ffef
     nocollide_data_id = None
     if profile:
         nocollide_data_id = blockchain_id
@@ -329,12 +325,8 @@
     else:
         nocollide_data_id = '{}-{}'.format(blockchain_id, data_id)
 
-<<<<<<< HEAD
-    res = blockstack_client.storage.put_mutable_data(nocollide_data_id, data_txt, None, sign=False, required=required, skip=skip, blockchain_id=blockchain_id)
-=======
     log.debug("Store {} to drivers '{}', skipping '{}'".format('profile' if profile else 'mutable datum', ','.join(required if required is not None else []), ','.join(skip if skip is not None else [])))
     res = blockstack_client.storage.put_mutable_data(nocollide_data_id, data_txt, sign=False, required=required, skip=skip, blockchain_id=blockchain_id)
->>>>>>> e3d7ffef
     return res
 
 
