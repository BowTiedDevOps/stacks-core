# Changelog

All notable changes to this project will be documented in this file.

The format is based on [Keep a Changelog](https://keepachangelog.com/en/1.0.0/),
and this project adheres to the versioning scheme outlined in the [README.md](README.md).

## [Unreleased]

## Added

- The `BlockProposal` StackerDB message serialization struct now includes a `server_version` string, which represents the version of the node that the miner is using. ([#5803](https://github.com/stacks-network/stacks-core/pull/5803))
- Add `vrf_seed` to the `/v3/sortitions` rpc endpoint

### Changed

- Implement faster cost tracker for default cost functions in Clarity
- Miner will stop waiting for signatures on a block if the Stacks tip advances (causing the block it had proposed to be invalid).
- By default, miners will wait for a new tenure to start for a configurable amount of time after receiving a burn block before 
  submitting a block commit. This will reduce the amount of RBF transactions miners are expected to need.
- Logging improvements:
  - P2P logs now includes a reason for dropping a peer or neighbor
  - Improvements to how a PeerAddress is logged (human readable format vs hex)
<<<<<<< HEAD
- Signer will not allow reorg if more than one block in the current tenure has already been globally approved
=======
  - Add weight threshold and percentages to `StackerDBListener` logs
>>>>>>> bd45dd71

### Fixed

- Error responses to /v2/transactions/fees are once again expressed as JSON ([#4145](https://github.com/stacks-network/stacks-core/issues/4145)).

## [3.1.0.0.5]

### Added

- Add miner configuration option `tenure_extend_cost_threshold` to specify the percentage of the tenure budget that must be spent before a time-based tenure extend is attempted
- Add miner configuration option `tenure_extend_wait_timeout_ms` to specify the time to wait before trying to continue a tenure because the next miner did not produce blocks

### Changed

- Miner will include other transactions in blocks with tenure extend transactions (#5760)
- Add `block_rejection_timeout_steps` to miner configuration for defining rejections-based timeouts while waiting for signers response (#5705)
- Miner will not issue a tenure extend until at least half of the block budget has been spent (#5757)
- Miner will issue a tenure extend if the incoming miner has failed to produce a block (#5729)

### Fixed

- Miners who restart their nodes immediately before a winning tenure now correctly detect that
  they won the tenure after their nodes restart ([#5750](https://github.com/stacks-network/stacks-core/issues/5750)).

## [3.1.0.0.4]

### Added

- The stacks-node miner now performs accurate tenure-extensions in certain bitcoin block production
  cases: when a bitcoin block is produced before the previous bitcoin block's Stacks tenure started.
  Previously, the miner had difficulty restarting their missed tenure and extending into the new
  bitcoin block, leading to 1-2 bitcoin blocks of missed Stacks block production.
- The event dispatcher now includes `consensus_hash` in the `/new_block` and `/new_burn_block` payloads. ([#5677](https://github.com/stacks-network/stacks-core/pull/5677))

## Changed

- When a miner reorgs the previous tenure due to a poorly timed block, it can now continue to build blocks on this new chain tip (#5691)

## [3.1.0.0.3]

### Added

- Add `tenure_timeout_secs` to the miner for determining when a time-based tenure extend should be attempted.
- Added configuration option `block_proposal_max_age_secs` under `[connection_options]` to prevent processing stale block proposals

### Changed

- The RPC endpoint `/v3/block_proposal` no longer will evaluate block proposals more than `block_proposal_max_age_secs` old
- When a transaction is dropped due to replace-by-fee, the `/drop_mempool_tx` event observer payload now includes `new_txid`, which is the transaction that replaced this dropped transaction. When a transaction is dropped for other reasons, `new_txid` is `null`. [#5381](https://github.com/stacks-network/stacks-core/pull/5381)
- Nodes will assume that all PoX anchor blocks exist by default, and stall initial block download indefinitely to await their arrival (#5502)

### Fixed

- Signers no longer accept messages for blocks from different reward cycles (#5662)

## [3.1.0.0.2]

### Added

- **SIP-029 consensus rules, activating in epoch 3.1 at block 875,000** (see [SIP-029](https://github.com/stacksgov/sips/blob/main/sips/sip-029/sip-029-halving-alignment.md) for details)
- New RPC endpoints
  - `/v2/clarity/marf/:marf_key_hash`
  - `/v2/clarity/metadata/:principal/:contract_name/:clarity_metadata_key`
- When a proposed block is validated by a node, the block can be validated even when the block version is different than the node's default ([#5539](https://github.com/stacks-network/stacks-core/pull/5539))
- A miner will now generate a tenure-extend when at least 70% of the signers have confirmed that they are willing to allow one, via the new timestamp included in block responses. This allows the miner to refresh its budget in between Bitcoin blocks. ([#5476](https://github.com/stacks-network/stacks-core/discussions/5476))
- Set the epoch to 3.1 in the Clarity DB upon activation.

### Changed

## [3.0.0.0.4]

### Added

### Changed

- Use the same burn view loader in both block validation and block processing

## [3.0.0.0.3]

### Added

### Changed
- Add index for StacksBlockId to nakamoto block headers table (improves node performance)
- Remove the panic for reporting DB deadlocks (just error and continue waiting)
- Add index to `metadata_table` in Clarity DB on `blockhash`
- Add `block_commit_delay_ms` to the config file to control the time to wait after seeing a new burn block, before submitting a block commit, to allow time for the first Nakamoto block of the new tenure to be mined, allowing this miner to avoid the need to RBF the block commit.
- Add `tenure_cost_limit_per_block_percentage` to the miner config file to control the percentage remaining tenure cost limit to consume per nakamoto block.
- Add `/v3/blocks/height/:block_height` rpc endpoint
- If the winning miner of a sortition is committed to the wrong parent tenure, the previous miner can immediately tenure extend and continue mining since the winning miner would never be able to propose a valid block. (#5361)

## [3.0.0.0.2]

### Added

### Changed
- Fixes  a few bugs in the relayer and networking stack
  - detects and deprioritizes unhealthy replicas
  - fixes an issue in the p2p stack which was preventing it from caching the reward set.

## [3.0.0.0.1]

### Changed
- Add index for StacksBlockId to nakamoto block headers table (improves node performance)
- Remove the panic for reporting DB deadlocks (just error and continue waiting)
- Various test fixes for CI (5353, 5368, 5372, 5371, 5380, 5378, 5387, 5396, 5390, 5394)
- Various log fixes:
    - don't say proceeding to mine blocks if not a miner
    - misc. warns downgraded to debugs
- 5391: Update default block proposal timeout to 10 minutes
- 5406: After block rejection, miner pauses
- Docs fixes
    - Fix signer docs link
    - Specify burn block in clarity docs

## [3.0.0.0.0]

### Added

- **Nakamoto consensus rules, activating in epoch 3.0 at block 867,867** (see [SIP-021](https://github.com/stacksgov/sips/blob/main/sips/sip-021/sip-021-nakamoto.md) for details)
- Clarity 3, activating with epoch 3.0
  - Keywords / variable
    - `tenure-height` added
    - `stacks-block-height` added
    - `block-height` removed
  - Functions
    - `get-stacks-block-info?` added
    - `get-tenure-info?` added
    - `get-block-info?` removed
- New RPC endpoints
  - `/v3/blocks/:block_id`
  - `/v3/blocks/upload/`
  - `/v3/signer/:signer_pubkey/:cycle_num`
  - `/v3/sortitions`
  - `/v3/stacker_set/:cycle_num`
  - `/v3/tenures/:block_id`
  - `/v3/tenures/fork_info/:start/:stop`
  - `/v3/tenures/info`
  - `/v3/tenures/tip/:consensus_hash`
- Re-send events to event observers across restarts
- Support custom chain-ids for testing
- Add `replay-block` command to CLI

### Changed

- Strict config file validation (unknown fields will cause the node to fail to start)
- Add optional `timeout_ms` to `events_observer` configuration
- Modified RPC endpoints
  - Include `tenure_height` in `/v2/info` endpoint
  - Include `block_time` and `tenure_height` in `/new/block` event payload
- Various improvements to logging, reducing log spam and improving log messages
- Various improvements and bugfixes

## [2.5.0.0.7]

### Added

- Add warn logs for block validate rejections (#5079)
- Neon mock miner replay (#5060)

### Changed

- Revert BurnchainHeaderHash serialization change (#5094)
- boot_to_epoch_3 in SignerTest should wait for a new commit (#5087)
- Fix block proposal rejection test (#5084)
- Mock signing revamp (#5070)
- Multi miner fixes jude (#5040)
- Remove spurious deadlock condition whenever the sortition DB is opened

## [2.5.0.0.6]

### Changed

- If there is a getchunk/putchunk that fails due to a stale (or future) version NACK, the StackerDB sync state machine should immediately retry sync (#5066)

## [2.5.0.0.5]

### Added

- Added configuration option `connections.antientropy_retry` (#4932)

### Changed

- Set default antientropy_retry to run once per hour (#4935)

## [2.5.0.0.4]

### Added

- Adds the solo stacking scenarios to the stateful property-based testing strategy for PoX-4 (#4725)
- Add signer-key to synthetic stack-aggregation-increase event (#4728)
- Implement the assumed total commit with carry-over (ATC-C) strategy for denying opportunistic Bitcoin miners from mining Stacks at a discount (#4733)
- Adding support for stacks-block-height and tenure-height in Clarity 3 (#4745)
- Preserve PeerNetwork struct when transitioning to 3.0 (#4767)
- Implement singer monitor server error (#4773)
- Pull current stacks signer out into v1 implementation and create placeholder v0 mod (#4778)
- Create new block signature message type for v0 signer (#4787)
- Isolate the rusqlite dependency in stacks-common and clarity behind a cargo feature (#4791)
- Add next_initiative_delay config option to control how frequently the miner checks if a new burnchain block has been processed (#4795)
- Various performance improvements and cleanup

### Changed

- Downgraded log messages about transactions from warning to info (#4697)
- Fix race condition between the signer binary and the /v2/pox endpoint (#4738)
- Make node config mock_miner item hot-swappable (#4743)
- Mandates that a burnchain block header be resolved by a BurnchainHeaderReader, which will resolve a block height to at most one burnchain header (#4748)
- Optional config option to resolve DNS of bootstrap nodes (#4749)
- Limit inventory syncs with new peers (#4750)
- Update /v2/fees/transfer to report the median transaction fee estimate for a STX-transfer of 180 bytes (#4754)
- Reduce connection spamming in stackerdb (#4759)
- Remove deprecated signer cli commands (#4772)
- Extra pair of signer slots got introduced at the epoch 2.5 boundary (#4845, #4868, #4891)
- Never consider Stacks chain tips that are not on the canonical burn chain #4886 (#4893)

### Fixed

- Allow Nakamoto blocks to access the burn block associated with the current tenure (#4333)

## [2.5.0.0.3]

This release fixes a regression in `2.5.0.0.0` from `2.4.0.1.0` caused by git merge

## [2.5.0.0.2]

This release fixes two bugs in `2.5.0.0.0`, correctly setting the activation height for 2.5, and the network peer version.

## [2.5.0.0.0]

This release implements the 2.5 Stacks consensus rules which activates at Bitcoin block `840,360`: primarily the instantiation
of the pox-4 contract. For more details see SIP-021.

This is the first consensus-critical release for Nakamoto. Nodes which do not update before the 2.5 activation height will be forked away from the rest of the network. This release is compatible with 2.4.x chain state directories and does not require resyncing from genesis. The first time a node boots with this version it will perform some database migrations which could lengthen the normal node startup time.

**This is a required release before Nakamoto rules are enabled in 3.0.**

### Timing of Release from 2.5 to 3.0

Activating Nakamoto will include two epochs:

- **Epoch 2.5:** Pox-4 contract is booted up but no Nakamoto consensus rules take effect.
- **Epoch 3:** Nakamoto consensus rules take effect.

### Added

- New RPC endpoint `/v2/stacker_set/{cycle_number}` to fetch stacker sets in PoX-4
- New `/new_pox_anchor` endpoint for broadcasting PoX anchor block processing.
- Stacker bitvec in NakamotoBlock
- New [`pox-4` contract](./stackslib/src/chainstate/stacks/boot/pox-4.clar) that reflects changes in how Stackers are signers in Nakamoto:
  - `stack-stx`, `stack-extend`, `stack-increase` and `stack-aggregation-commit` now include a `signer-key` parameter, which represents the public key used by the Signer. This key is used for determining the signer set in Nakamoto.
  - Functions that include a `signer-key` parameter also include a `signer-sig` parameter to demonstrate that the owner of `signer-key` is approving that particular Stacking operation. For more details, refer to the `verify-signer-key-sig` method in the `pox-4` contract.
  - Signer key authorizations can be added via `set-signer-key-authorization` to omit the need for `signer-key` signatures
  - A `max-amount` field is a field in signer key authorizations and defines the maximum amount of STX that can be locked in a single transaction.
- Added configuration parameters to customize the burn block at which to start processing Stacks blocks, when running on testnet or regtest.
  ```
  [burnchain]
  first_burn_block_height = 2582526
  first_burn_block_timestamp = 1710780828
  first_burn_block_hash = "000000000000001a17c68d43cb577d62074b63a09805e4a07e829ee717507f66"
  ```

### Modified

- `pox-4.aggregation-commit` contains a signing-key parameter (like
  `stack-stx` and `stack-extend`), the signing-key parameter is removed from
  `delegate-*` functions.

## [2.4.0.1.0]

### Added

- When the Clarity library is built with feature flag `developer-mode`, comments
  from the source code are now attached to the `SymbolicExpression` nodes. This
  will be useful for tools that use the Clarity library to analyze and
  manipulate Clarity source code, e.g. a formatter.
- New RPC endpoint at /v2/constant_val to fetch a constant from a contract.
- A new subsystem, called StackerDB, has been added, which allows a set of
  Stacks nodes to store off-chain data on behalf of a specially-crafter smart
  contract. This is an opt-in feature; Stacks nodes explicitly subscribe to
  StackerDB replicas in their config files.
- Message definitions and codecs for Stacker DB, a replicated off-chain DB
  hosted by subscribed Stacks nodes and controlled by smart contracts
- Added 3 new public and regionally diverse bootstrap nodes: est.stacksnodes.org, cet.stacksnodes.org, sgt.stacksnodes.org
- satoshis_per_byte can be changed in the config file and miners will always use
  the most up to date value
- New RPC endpoint at /v2/block_proposal for miner to validate proposed block.
  Only accessible on local loopback interface

In addition, this introduces a set of improvements to the Stacks miner behavior. In
particular:

- The VRF public key can be re-used across node restarts.
- Settings that affect mining are hot-reloaded from the config file. They take
  effect once the file is updated; there is no longer a need to restart the
  node.
- The act of changing the miner settings in the config file automatically
  triggers a subsequent block-build attempt, allowing the operator to force the
  miner to re-try building blocks.
- This adds a new tip-selection algorithm that minimizes block orphans within a
  configurable window of time.
- When configured, the node will automatically stop mining if it is not achieving a
  targeted win rate over a configurable window of blocks.
- When configured, the node will selectively mine transactions from only certain
  addresses, or only of certain types (STX-transfers, contract-publishes,
  contract-calls).
- When configured, the node will optionally only RBF block-commits if it can
  produce a block with strictly more transactions.

### Changed

- `developer-mode` is no longer enabled in the default feature set. This is the correct default behavior, since the stacks-node should NOT build with developer-mode enabled by default. Tools that need to use developer-mode should enable it explicitly.

### Fixed

- The transaction receipts for smart contract publish transactions now indicate
  a result of `(err none)` if the top-level code of the smart contract contained
  runtime error and include details about the error in the `vm_error` field of
  the receipt. Fixes issues #3154, #3328.
- Added config setting `burnchain.wallet_name` which addresses blank wallets no
  longer being created by default in recent bitcoin versions. Fixes issue #3596
- Use the current burnchain tip to lookup UTXOs (Issue #3733)
- The node now gracefully shuts down even if it is in the middle of a handshake with
  bitcoind. Fixes issue #3734.

## [2.4.0.0.4]

This is a high-priority hotfix that addresses a bug in transaction processing which
could impact miner availability.

## [2.4.0.0.3]

This is a high-priority hotfix that addresses a bug in transaction processing which
could impact miner availability.

## [2.4.0.0.2]

This is a hotfix that changes the logging failure behavior from panicking to dropping
the log message (PR #3784).

## [2.4.0.0.4]

This is a high-priority hotfix that addresses a bug in transaction processing which
could impact miner availability.

## [2.4.0.0.3]

This is a high-priority hotfix that addresses a bug in transaction processing which
could impact miner availability.

## [2.4.0.0.2]

This is a hotfix that changes the logging failure behavior from panicking to dropping
the log message (PR #3784).

## [2.4.0.0.1]

This is a minor change to add `txid` fields into the log messages from failing
contract deploys. This will help tools (and users) more easily find the log
messages to determine what went wrong.

## [2.4.0.0.0]

This is a **consensus-breaking** release to revert consensus to PoX, and is the second fork proposed in SIP-022.

- [SIP-022](https://github.com/stacksgov/sips/blob/main/sips/sip-022/sip-022-emergency-pox-fix.md)
- [SIP-024](https://github.com/stacksgov/sips/blob/main/sips/sip-024/sip-024-least-supertype-fix.md)

### Fixed

- PoX is re-enabled and stacking resumes starting at Bitcoin block `791551`
- Peer network id is updated to `0x18000009`
- Adds the type sanitization described in SIP-024

This release is compatible with chainstate directories from 2.1.0.0.x and 2.3.0.0.x

## [2.3.0.0.2]

This is a high-priority hotfix release to address a bug in the
stacks-node miner logic which could impact miner availability.

This release is compatible with chainstate directories from 2.3.0.0.x and 2.1.0.0.x

## [2.3.0.0.1]

This is a hotfix release to update:

- peer version identifier used by the stacks-node p2p network.
- yield interpreter errors in deser_hex

This release is compatible with chainstate directories from 2.3.0.0.x and 2.1.0.0.x

## [2.3.0.0.0]

This is a **consensus-breaking** release to address a Clarity VM bug discovered in 2.2.0.0.1.
Tx and read-only calls to functions with traits as parameters are rejected with unchecked TypeValueError.
Additional context and rationale can be found in [SIP-023](https://github.com/stacksgov/sips/blob/main/sips/sip-023/sip-023-emergency-fix-traits.md).

This release is compatible with chainstate directories from 2.1.0.0.x.

## [2.2.0.0.1]

This is a **consensus-breaking** release to address a bug and DoS vector in pox-2's `stack-increase` function.
Additional context and rationale can be found in [SIP-022](https://github.com/stacksgov/sips/blob/main/sips/sip-022/sip-022-emergency-pox-fix.md).

This release is compatible with chainstate directories from 2.1.0.0.x.

## [2.1.0.0.3]

This is a high-priority hotfix release to address a bug in the
stacks-node miner logic which could impact miner availability. This
release's chainstate directory is compatible with chainstate
directories from 2.1.0.0.2.

## [2.1.0.0.2]

This software update is a hotfix to resolve improper unlock handling
in mempool admission. This release's chainstate directory is
compatible with chainstate directories from 2.1.0.0.1.

### Fixed

- Fix mempool admission logic's improper handling of PoX unlocks. This would
  cause users to get spurious `NotEnoughFunds` rejections when trying to submit
  their transactions (#3623)

## [2.1.0.0.1]

### Fixed

- Handle the case where a bitcoin node returns zero headers (#3588)
- The default value for `always_use_affirmation_maps` is now set to `false`,
  instead of `true`. This was preventing testnet nodes from reaching the chain
  tip with the default configuration.
- Reduce default poll time of the `chain-liveness` thread which reduces the
  possibility that a miner thread will get interrupted (#3610).

## [2.1]

This is a **consensus-breaking** release that introduces a _lot_ of new
functionality. Details on the how and why can be found in [SIP-015](https://github.com/stacksgov/sips/blob/feat/sip-015/sips/sip-015/sip-015-network-upgrade.md),
[SIP-018](https://github.com/MarvinJanssen/sips/blob/feat/signed-structured-data/sips/sip-018/sip-018-signed-structured-data.md),
and [SIP-20](https://github.com/obycode/sips/blob/bitwise-ops/sips/sip-020/sip-020-bitwise-ops.md).

The changelog for this release is a high-level summary of these SIPs.

### Added

- There is a new `.pox-2` contract for implementing proof-of-transfer. This PoX
  contract enables re-stacking while the user's STX are locked, and incrementing
  the amount stacked on top of a locked batch of STX.
- The Clarity function `stx-account` has been added, which returns the account's
  locked and unlocked balances.
- The Clarity functions `principal-destruct` and `principal-construct?`
  functions have been added, which provide the means to convert between a
  `principal` instance and the `buff`s and `string-ascii`s that constitute it.
- The Clarity function `get-burn-block-info?` has been added to support
  fetching the burnchain header hash of _any_ burnchain block starting from the
  sortition height of the Stacks genesis block, and to support fetching the PoX
  addresses and rewards paid by miners for a particular burnchain block height.
- The Clarity function `slice` has been added for obtaining a sub-sequence of a
  `buff`, `string-ascii`, `string-utf8`, or `list`.
- Clarity functions for converting between `string-ascii`, `string-utf8`,
  `uint`, and `int` have been added.
- Clarity functions for converting between big- and little-endian
  `buff` representations of `int` and `uint` have been added.
- The Clarity function `stx-transfer-memo?` has been added, which behaves the
  same as `stx-transfer?` but also takes a memo argument.
- The Clarity function `is-standard` has been added to identify whether or not a
  `principal` instance is a standard or contract principal.
- Clarity functions have been added for converting an arbitrary Clarity type to
  and from its canonical byte string representation.
- The Clarity function `replace-at?` has been added for replacing a single item
  in a `list`, `string-ascii`, `string-utf8`, or `buff`.
- The Clarity global variable `tx-sponsor?` has been added, which evaluates to
  the sponsor of the transaction if the transaction is sponsored.
- The Clarity global variable `chain-id` has been added, which evaluates to the
  4-byte chain ID of this Stacks network.
- The Clarity parser has been rewritten to be about 3x faster than the parser in
  Stacks 2.05.x.x.x.
- Clarity trait semantics have been refined and made more explicit, so as to
  avoid certain corner cases where a trait reference might be downgraded to a
  `principal` in Clarity 1.
  - Trait values can be passed to compatible sub-trait types
  - Traits can be embedded in compound types, e.g. `(optional <my-trait>)`
  - Traits can be assigned to a let-variable
- Fixes to unexpected behavior in traits
  - A trait with duplicate function names is now an error
  - Aliased trait names do not interfere with local trait definitions
- The comparison functions `<`, `<=`, `>`, and `>=` now work on `string-ascii`,
  `string-utf8`, and `buff` based on byte-by-byte comparison (note that this is
  _not_ lexicographic comparison).
- It is now possible to call `delegate-stx` from a burnchain transaction, just
  as it is for `stack-stx` and `transfer-stx`.

### Changed

- The `delegate-stx` function in `.pox-2` can be called while the user's STX are
  locked.
- If a batch of STX is not enough to clinch even a single reward slot, then the
  STX are automatically unlocked at the start of the reward cycle in which they
  are rendered useless in this capacity.
- The PoX sunset has been removed. PoX rewards will continue in perpetuity.
- Support for segwit and taproot addresses (v0 and v1 witness programs) has been
  added for Stacking.
- The Clarity function `get-block-info?` now supports querying a block's total
  burnchain spend by miners who tried to mine it, the spend by the winner, and
  the total block reward (coinbase plus transaction fees).
- A block's coinbase transaction may specify an alternative recipient principal,
  which can be either a standard or contract principal.
- A smart contract transaction can specify which version of Clarity to use. If
  no version is given, then the epoch-default version will be used (in Stacks
  2.1, this is Clarity 2).
- The Stacks node now includes the number of PoX anchor blocks in its
  fork-choice rules. The best Stacks fork is the fork that (1) is on the best
  Bitcoin fork, (2) has the most PoX anchor blocks known, and (3) is the longest.
- On-burnchain operations -- `stack-stx`, `delegate-stx`, and `transfer-stx` --
  can take effect within six (6) burnchain blocks in which they are mined,
  instead of one.
- Transaction fees are debited from accounts _before_ the transaction is
  processed.
- All smart contract analysis errors are now treated as runtime errors, meaning
  that smart contract transactions which don't pass analysis will still be mined
  (so miners get paid for partially validating them).
- The default Clarity version is now 2. Users can opt for version 1 by using
  the new smart contract transaction wire format and explicitly setting version

### Fixed

- The authorization of a `contract-caller` in `.pox-2` for stacking will now
  expire at the user-specified height, if given.
- The Clarity function `principal-of?` now works on mainnet.
- One or more late block-commits no longer result in the miner losing its
  sortition weight.
- Documentation will indicate explicitly which Clarity version introduced each
  keyword or function.

## [2.05.0.6.0]

### Changed

- The `/v2/neighbors` endpoint now reports a node's bootstrap peers, so other
  nodes can find high-quality nodes to boot from (#3401)
- If there are two or more Stacks chain tips that are tied for the canonical
  tip, the node deterministically chooses one _independent_ of the arrival order
  (#3419).
- If Stacks blocks for a different fork arrive out-of-order and, in doing so,
  constitute a better fork than the fork the node considers canonical, the node
  will update the canonical Stacks tip pointer in the sortition DB before
  processing the next sortition (#3419).

### Fixed

- The node keychain no longer maintains any internal state, but instead derives
  keys based on the chain tip the miner is building off of. This prevents the
  node from accidentally producing an invalid block that reuses a microblock
  public key hash (#3387).
- If a node mines an invalid block for some reason, it will no longer stall
  forever. Instead, it will detect that its last-mined block is not the chain
  tip, and resume mining (#3406).

## [2.05.0.5.0]

### Changed

- The new minimum Rust version is 1.61
- The act of walking the mempool will now cache address nonces in RAM and to a
  temporary mempool table used for the purpose, instead of unconditionally
  querying them from the chainstate MARF. This builds upon improvements to mempool
  goodput over 2.05.0.4.0 (#3337).
- The node and miner implementation has been refactored to remove write-lock
  contention that can arise when the node's chains-coordinator thread attempts to store and
  process newly-discovered (or newly-mined) blocks, and when the node's relayer
  thread attempts to mine a new block. In addition, the miner logic has been
  moved to a separate thread in order to avoid starving the relayer thread (which
  must handle block and transaction propagation, as well as block-processing).
  The refactored miner thread will be preemptively terminated and restarted
  by the arrival of new Stacks blocks or burnchain blocks, which further
  prevents the miner from holding open write-locks in the underlying
  chainstate databases when there is new chain data to discover (which would
  invalidate the miner's work anyway). (#3335).

### Fixed

- Fixed `pow` documentation in Clarity (#3338).
- Backported unit tests that were omitted in the 2.05.0.3.0 release (#3348).

## [2.05.0.4.0]

### Fixed

- Denormalize the mempool database so as to remove a `LEFT JOIN` from the SQL
  query for choosing transactions in order by estimated fee rate. This
  drastically speeds up mempool transaction iteration in the miner (#3314)

## [2.05.0.3.0]

### Added

- Added prometheus output for "transactions in last block" (#3138).
- Added environment variable STACKS_LOG_FORMAT_TIME to set the time format
  stacks-node uses for logging. (#3219)
  Example: STACKS_LOG_FORMAT_TIME="%Y-%m-%d %H:%M:%S" cargo stacks-node
- Added mock-miner sample config (#3225)

### Changed

- Updates to the logging of transaction events (#3139).
- Moved puppet-chain to `./contrib/tools` directory and disabled compiling by default (#3200)

### Fixed

- Make it so that a new peer private key in the config file will propagate to
  the peer database (#3165).
- Fixed default miner behavior regarding block assembly
  attempts. Previously, the miner would only attempt to assemble a
  larger block after their first attempt (by Bitcoin RBF) if new
  microblock or block data arrived. This changes the miner to always
  attempt a second block assembly (#3184).
- Fixed a bug in the node whereby the node would encounter a deadlock when
  processing attachment requests before the P2P thread had started (#3236).
- Fixed a bug in the P2P state machine whereby it would not absorb all transient errors
  from sockets, but instead propagate them to the outer caller. This would lead
  to a node crash in nodes connected to event observers, which expect the P2P
  state machine to only report fatal errors (#3228)
- Spawn the p2p thread before processing number of sortitions. Fixes issue (#3216) where sync from genesis paused (#3236)
- Drop well-formed "problematic" transactions that result in miner performance degradation (#3212)
- Ignore blocks that include problematic transactions

## [2.05.0.2.1]

### Fixed

- Fixed a security bug in the SPV client whereby the chain work was not being
  considered at all when determining the canonical Bitcoin fork. The SPV client
  now only accepts a new Bitcoin fork if it has a higher chain work than any other
  previously-seen chain (#3152).

## [2.05.0.2.0]

### IMPORTANT! READ THIS FIRST

Please read the following **WARNINGs** in their entirety before upgrading.

WARNING: Please be aware that using this node on chainstate prior to this release will cause
the node to spend **up to 30 minutes** migrating the data to a new schema.
Depending on the storage medium, this may take even longer.

WARNING: This migration process cannot be interrupted. If it is, the chainstate
will be **irrecovarably corrupted and require a sync from genesis.**

WARNING: You will need **at least 2x the disk space** for the migration to work.
This is because a copy of the chainstate will be made in the same directory in
order to apply the new schema.

It is highly recommended that you **back up your chainstate** before running
this version of the software on it.

### Changed

- The MARF implementation will now defer calculating the root hash of a new trie
  until the moment the trie is committed to disk. This avoids gratuitous hash
  calculations, and yields a performance improvement of anywhere between 10x and
  200x (#3041).
- The MARF implementation will now store tries to an external file for instances
  where the tries are expected to exceed the SQLite page size (namely, the
  Clarity database). This improves read performance by a factor of 10x to 14x
  (#3059).
- The MARF implementation may now cache trie nodes in RAM if directed to do so
  by an environment variable (#3042).
- Sortition processing performance has been improved by about an order of
  magnitude, by avoiding a slew of expensive database reads (#3045).
- Updated chains coordinator so that before a Stacks block or a burn block is processed,
  an event is sent through the event dispatcher. This fixes #3015.
- Expose a node's public key and public key hash160 (i.e. what appears in
  /v2/neighbors) via the /v2/info API endpoint (#3046)
- Reduced the default subsequent block attempt timeout from 180 seconds to 30
  seconds, based on benchmarking the new MARF performance data during a period
  of network congestion (#3098)
- The `blockstack-core` binary has been renamed to `stacks-inspect`.
  This binary provides CLI tools for chain and mempool inspection.

### Fixed

- The AtlasDB previously could lose `AttachmentInstance` data during shutdown
  or crashes (#3082). This release resolves that.

## [2.05.0.1.0]

### Added

- A new fee estimator intended to produce fewer over-estimates, by having less
  sensitivity to outliers. Its characteristic features are: 1) use a window to
  forget past estimates instead of exponential averaging, 2) use weighted
  percentiles, so that bigger transactions influence the estimates more, 3)
  assess empty space in blocks as having paid the "minimum fee", so that empty
  space is accounted for, 4) use random "fuzz" so that in busy times the fees can
  change dynamically. (#2972)
- Implements anti-entropy protocol for querying transactions from other
  nodes' mempools. Before, nodes wouldn't sync mempool contents with one another.
  (#2884)
- Structured logging in the mining code paths. This will shine light
  on what happens to transactions (successfully added, skipped or errored) that the
  miner considers while buildings blocks. (#2975)
- Added the mined microblock event, which includes information on transaction
  events that occurred in the course of mining (will provide insight
  on whether a transaction was successfully added to the block,
  skipped, or had a processing error). (#2975)
- For v2 endpoints, can now specify the `tip` parameter to `latest`. If
  `tip=latest`, the node will try to run the query off of the latest tip. (#2778)
- Adds the /v2/headers endpoint, which returns a sequence of SIP-003-encoded
  block headers and consensus hashes (see the ExtendedStacksHeader struct that
  this PR adds to represent this data). (#2862)
- Adds the /v2/data_var endpoint, which returns a contract's data variable
  value and a MARF proof of its existence. (#2862)
- Fixed a bug in the unconfirmed state processing logic that could lead to a
  denial of service (node crash) for nodes that mine microblocks (#2970)
- Added prometheus metric that tracks block fullness by logging the percentage of each
  cost dimension that is consumed in a given block (#3025).

### Changed

- Updated the mined block event. It now includes information on transaction
  events that occurred in the course of mining (will provide insight
  on whether a transaction was successfully added to the block,
  skipped, or had a processing error). (#2975)
- Updated some of the logic in the block assembly for the miner and the follower
  to consolidate similar logic. Added functions `setup_block` and `finish_block`.
  (#2946)
- Makes the p2p state machine more reactive to newly-arrived
  `BlocksAvailable` and `MicroblocksAvailable` messages for block and microblock
  streams that this node does not have. If such messages arrive during an inventory
  sync, the p2p state machine will immediately transition from the inventory sync
  work state to the block downloader work state, and immediately proceed to fetch
  the available block or microblock stream. (#2862)
- Nodes will push recently-obtained blocks and microblock streams to outbound
  neighbors if their cached inventories indicate that they do not yet have them
  (#2986).
- Nodes will no longer perform full inventory scans on their peers, except
  during boot-up, in a bid to minimize block-download stalls (#2986).
- Nodes will process sortitions in parallel to downloading the Stacks blocks for
  a reward cycle, instead of doing these tasks sequentially (#2986).
- The node's runloop will coalesce and expire stale requests to mine blocks on
  top of parent blocks that are no longer the chain tip (#2969).
- Several database indexes have been updated to avoid table scans, which
  significantly improves most RPC endpoint speed and cuts node spin-up time in
  half (#2989, #3005).
- Fixed a rare denial-of-service bug whereby a node that processes a very deep
  burnchain reorg can get stuck, and be rendered unable to process further
  sortitions. This has never happened in production, but it can be replicated in
  tests (#2989).
- Updated what indices are created, and ensures that indices are created even
  after the database is initialized (#3029).

### Fixed

- Updates the lookup key for contracts in the pessimistic cost estimator. Before, contracts
  published by different principals with the same name would have had the same
  key in the cost estimator. (#2984)
- Fixed a few prometheus metrics to be more accurate compared to `/v2` endpoints
  when polling data (#2987)
- Fixed an error message from the type-checker that shows up when the type of a
  parameter refers to a trait defined in the same contract (#3064).

## [2.05.0.0.0]

This software update is a consensus changing release and the
implementation of the proposed cost changes in SIP-012. This release's
chainstate directory is compatible with chainstate directories from
2.0.11.4.0. However, this release is only compatible with chainstate
directories before the 2.05 consensus changes activate (Bitcoin height
713,000). If you run a 2.00 stacks-node beyond this point, and wish to
run a 2.05 node afterwards, you must start from a new chainstate
directory.

### Added

- At height 713,000 a new `costs-2` contract will be launched by the
  Stacks boot address.

### Changed

- Stacks blocks whose parents are mined >= 713,000 will use default costs
  from the new `costs-2` contract.
- Stacks blocks whose parents are mined >= 713,000 will use the real
  serialized length of Clarity values as the cost inputs to several methods
  that previously used the maximum possible size for the associated types.
- Stacks blocks whose parents are mined >= 713,000 will use the new block
  limit defined in SIP-012.

### Fixed

- Miners are now more aggressive in calculating their block limits
  when confirming microblocks (#2916)

## [2.0.11.4.0]

This software update is a point-release to change the transaction
selection logic in the default miner to prioritize by an estimated fee
rate instead of raw fee. This release's chainstate directory is
compatible with chainstate directories from 2.0.11.3.0.

### Added

- FeeEstimator and CostEstimator interfaces. These can be controlled
  via node configuration options. See the `README.md` for more
  information on the configuration.
- New fee rate estimation endpoint `/v2/fees/transaction` (#2872). See
  `docs/rpc/openapi.yaml` for more information.

### Changed

- Prioritize transaction inclusion in blocks by estimated fee rates (#2859).
- MARF sqlite connections will now use `mmap`'ed connections with up to 256MB
  space (#2869).

## [2.0.11.3.0]

This software update is a point-release to change the transaction selection
logic in the default miner to prioritize by fee instead of nonce sequence. This
release's chainstate directory is compatible with chainstate directories from
2.0.11.2.0.

## Added

- The node will enforce a soft deadline for mining a block, so that a node
  operator can control how frequently their node attempts to mine a block
  regardless of how congested the mempool is. The timeout parameters are
  controlled in the `[miner]` section of the node's config file (#2823).

## Changed

- Prioritize transaction inclusion in the mempool by transaction fee (#2823).

## [2.0.11.2.0]

NOTE: This change resets the `testnet`. Users running a testnet node will need
to reset their chain states.

### Added

- `clarity-cli` will now also print a serialized version of the resulting
  output from `eval` and `execute` commands. This serialization is in
  hexademical string format and supports integration with other tools. (#2684)
- The creation of a Bitcoin wallet with BTC version `> 0.19` is now supported
  on a private testnet. (#2647)
- `lcov`-compatible coverage reporting has been added to `clarity-cli` for
  Clarity contract testing. (#2592)
- The `README.md` file has new documentation about the release process. (#2726)

### Changed

- This change resets the testnet. (#2742)
- Caching has been added to speed up `/v2/info` responses. (#2746)

### Fixed

- PoX syncing will only look back to the reward cycle prior to divergence,
  instead of looking back over all history. This will speed up running a
  follower node. (#2746)
- The UTXO staleness check is re-ordered so that it occurs before the RBF-limit
  check. This way, if stale UTXOs reached the "RBF limit" a miner will recover
  by resetting the UTXO cache. (#2694)
- Microblock events were being sent to the event observer when microblock data
  was received by a peer, but were not emitted if the node mined the
  microblocks itself. This made something like the private-testnet setup
  incapable of emitting microblock events. Microblock events are now sent
  even when self-mined. (#2653)
- A bug is fixed in the mocknet/helium miner that would lead to a panic if a
  burn block occurred without a sortition in it. (#2711)
- Two bugs that caused problems syncing with the bitcoin chain during a
  bitcoin reorg have been fixed (#2771, #2780).
- Documentation is fixed in cases where string and buffer types are allowed
  but not covered in the documentation. (#2676)

## [2.0.11.1.0]

This software update is our monthly release. It introduces fixes and features for both developers and miners.
This release's chainstate directory is compatible with chainstate directories from 2.0.11.0.0.

## Added

- `/new_microblock` endpoint to notify event observers when a valid microblock
  has been received (#2571).
- Added new features to `clarity-cli` (#2597)
- Exposing new mining-related metrics in prometheus (#2664)
  - Miner's computed relative miner score as a percentage
  - Miner's computed commitment, the min of their previous commitment and their median commitment
  - Miner's current median commitment
- Add `key-for-seed` command to the `stacks-node` binary - outputs the associated secret key hex string
  and WIF formatted secret key for a given "seed" value (#2658).

## Changed

- Improved mempool walk order (#2514).
- Renamed database `tx_tracking.db` to `tx_tracking.sqlite` (#2666).

## Fixed

- Alter the miner to prioritize spending the most recent UTXO when building a transaction,
  instead of the largest UTXO. In the event of a tie, it uses the smallest UTXO first (#2661).
- Fix trait rpc lookups for implicitly implemented traits (#2602).
- Fix `v2/pox` endpoint, broken on Mocknet (#2634).
- Align cost limits on mocknet, testnet and mainnet (#2660).
- Log peer addresses in the HTTP server (#2667)
- Mine microblocks if there are no recent unprocessed Stacks blocks

## [2.0.11.0.0]

The chainstate directory has been restructured in this release. It is not
compatible with prior chainstate directories.

## Added

- `/drop_mempool_tx` endpoint to notify event observers when a mempool
  transaction has been removed the mempool.
- `"reward_slot_holders"` field to the `new_burn_block` event
- CTRL-C handler for safe shutdown of `stacks-node`
- Log transactions in local db table via setting env `STACKS_TRANSACTION_LOG=1`
- New prometheus metrics for mempool transaction processing times and
  outstanding mempool transactions
- New RPC endpoint with path `/v2/traits/contractAddr/contractName/traitContractName
/traitContractAddr/traitName` to determine whether a given trait is implemented
  within the specified contract (either explicitly or implicitly).
- Re-activate the Atlas network for propagating and storing transaction
  attachments. This re-enables off-chain BNS name storage.
- Re-activate microblock mining.

## Changed

- Improved chainstate directory layout
- Improved node boot up time
- Better handling of flash blocks
- The `/v2/pox` RPC endpoint was updated to include more useful
  information about the current and next PoX cycles. For details, see
  `docs/rpc-endpoints.md`

## Fixed

- Fixed faulty logic in the mempool that was still treating the transaction fee
  as a fee rate, which prevented replace-by-fee from working as expected.

## [2.0.10.0.1]

This is a low-priority hotfix release to address a bug in the deserialization logic. The
chainstate directory of 2.0.10.0.1 is compatible with 2.0.10. This release also begins the
usage of the versioning scheme outlined in the [README.md](README.md).

## [2.0.10]

This is a low-priority hotfix release to address two bugs in the block downloader. The
chainstate directory of 2.0.10 is compatible with 2.0.9. If booting up a node from genesis, or
an existing node has stalled in downloading blocks, this hotfix is necessary for your
node.

## Fixed

- Bug in microblocks inventory vector calculation that included invalidated microblocks
  as present bit. This bug will impact nodes booting up from genesis, but not affect nodes
  currently running at the chain tip (#2518).
- Bug in microblocks downloader logic that would cause the stacks-node to fail to wake-up
  to process newly arrived microblocks in certain instances (#2491).

## [2.0.9]

This is a hotfix release for improved handling of arriving Stacks blocks through
both the RPC interface and the P2P ineterface. The chainstate directory of
2.0.9 is compatible with the 2.0.8 chainstate.

## Fixed

- TOCTTOU bug fixed in the chain processing logic that, which now ensures that
  an arriving Stacks block is processed at most once.

## [2.0.8] - 2021-03-02

This is a hotfix release for improved handling of static analysis storage and
improved `at-block` behavior. The chainstate directory of 2.0.8 is compatible with
the 2.0.7 chainstate.

## Fixed

- Improved static analysis storage
- `at-block` behavior in `clarity-cli` and unit tests (no changes in `stacks-node`
  behavior).

## [2.0.7] - 2021-02-26

This is an emergency hotfix that prevents the node from accidentally deleting
valid block data if its descendant microblock stream is invalid for some reason.

## Fixed

- Do not delete a valid parent Stacks block.

## [2.0.6] - 2021-02-15

The database schema has not changed since 2.0.5, so when spinning up a
2.0.6 node from a 2.0.5 chainstate, you do not need to use a fresh
working directory. Earlier versions' chainstate directories are
incompatible, however.

### Fixed

- Miner RBF logic has two "fallback" logic changes. First, if the RBF
  logic has increased fees by more than 50%, do not submit a new
  transaction. Second, fix the "same chainstate hash" fallback check.
- Winning block txid lookups in the SortitionDB have been corrected
  to use the txid during the lookup.
- The miner will no longer attempt to mine a new Stacks block if it receives a
  microblock in a discontinuous microblock stream.

## [2.0.5] - 2021-02-12

The database schema has changed since 2.0.4, so when spinning up a 2.0.5
node from an earlier chainstate, you must use a fresh working directory.

### Added

- Miner heuristic for handling relatively large or computationally
  expensive transactions: such transactions will be dropped from the
  mempool to prevent miners from re-attempting them once they fail.
  Miners can also now continue processing transactions that are
  behind those transactions in the mempool "queue".

### Fixed

- Miner block assembly now uses the correct block limit available via
  the node config
- `tx_fees_streamed_produced` fees are included in miner coinbase
  events for event observers
- SQLite indexes are now correctly created on database instantion

### Changed

- STX unlock events are now sent over the events endpoint bundled
  into an associated unlock transaction
- Atlas attachments networking endpoints are disabled for this
  release, while networking issues are addressed in the
  implementation

## [2.0.4] - 2021-02-07

### Changed

- Atlas attachments networking endpoints are disabled for this
  release, while networking issues are addressed in the
  implementation.

## [2.0.3] - 2021-02-04

### Added

- `stacks-node --mine-at-height` commandline option, which tells the
  `stacks-node` not to mine until it has synchronized to the given
  Stacks block height
- A new RPC endpoint `/v2/blocks/upload/{consensus_hash}` that accepts
  an uploaded a Stacks block for a given sortition

### Changed

- Enabled WAL mode for the chainstate databases. This allows much more
  concurrency in the `stacks-node`, and improves network performance
  across the board. **NOTE:** _This changed the database schema, any
  running node would need to re-initialize their nodes from a new chain
  state when upgrading_.
- Default value `wait_time_for_microblocks`: from 60s to 30s
- The mempool now performs more transfer semantics checks before admitting
  a transaction (e.g., reject if origin = recipient): see issue #2354
- Improved the performance of the code that handles `GetBlocksInv` p2p
  messages by an order of magnitude.
- Improved the performance of the block-downloader's block and
  microblock search code by a factor of 5x.

### Fixed

- Miner mempool querying now works across short-lived forks: see issue #2389
- JSON deserialization for high-depth JSON objects
- Atlas attachment serving: see PR #2390
- Address issues #2379, #2356, #2347, #2346. The tracking of the
  `LeaderBlockCommit` operations inflight is improved, drastically
  reducing the number of block commit rejections. When
  a`LeaderBlockCommit` is not included in the Bitcoin block it was
  targeting, it is condemned to be rejected, per the Stacks
  consensus. To avoid wasting BTC, the miner now tries to send its
  next `LeaderBlockCommit` operations using the UTXOs of the previous
  transaction with a replacement by fee. The fee increase increments
  can be configured with the setting `rbf_fee_increment`.<|MERGE_RESOLUTION|>--- conflicted
+++ resolved
@@ -21,11 +21,9 @@
 - Logging improvements:
   - P2P logs now includes a reason for dropping a peer or neighbor
   - Improvements to how a PeerAddress is logged (human readable format vs hex)
-<<<<<<< HEAD
+  - Add weight threshold and percentages to `StackerDBListener` logs
 - Signer will not allow reorg if more than one block in the current tenure has already been globally approved
-=======
-  - Add weight threshold and percentages to `StackerDBListener` logs
->>>>>>> bd45dd71
+
 
 ### Fixed
 
