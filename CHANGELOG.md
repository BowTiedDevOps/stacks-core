--- conflicted
+++ resolved
@@ -5,7 +5,6 @@
 The format is based on [Keep a Changelog](https://keepachangelog.com/en/1.0.0/),
 and this project adheres to the versioning scheme outlined in the [README.md](README.md).
 
-<<<<<<< HEAD
 ## [Unreleased - Stacks 2.1]
 
 This release will contain consensus-breaking changes.
@@ -19,7 +18,13 @@
   keyword or function. 
 
 ## Upcoming
-=======
+
+### Added
+- Added prometheus output for "transactions in last block" (#3138).
+- Added envrionement variable `STACKS_LOG_FORMAT_TIME` to set the time format
+  stacks-node uses for logging.
+  Example: `STACKS_LOG_FORMAT_TIME="%Y-%m-%d %H:%M:%S" cargo stacks-node`
+
 ## [2.05.0.5.0]
 
 ### Changed
@@ -55,21 +60,14 @@
 
 
 ## [2.05.0.3.0]
->>>>>>> 9d897256
 
 ### Added
 
 - Added prometheus output for "transactions in last block" (#3138).
-<<<<<<< HEAD
-- Added envrionement variable `STACKS_LOG_FORMAT_TIME` to set the time format
-  stacks-node uses for logging.
-  Example: `STACKS_LOG_FORMAT_TIME="%Y-%m-%d %H:%M:%S" cargo stacks-node`
-=======
 - Added envrionement variable STACKS_LOG_FORMAT_TIME to set the time format
   stacks-node uses for logging. (#3219)
   Example: STACKS_LOG_FORMAT_TIME="%Y-%m-%d %H:%M:%S" cargo stacks-node
 - Added mock-miner sample config (#3225)
->>>>>>> 9d897256
 
 ### Changed
 
