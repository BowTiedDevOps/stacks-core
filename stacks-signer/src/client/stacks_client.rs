--- conflicted
+++ resolved
@@ -719,23 +719,10 @@
     /// Returns `true` if the block was accepted or `false` if the block
     ///   was rejected.
     pub fn post_block(&self, block: &NakamotoBlock) -> Result<bool, ClientError> {
-<<<<<<< HEAD
         debug!("stacks_node_client: Posting block to the stacks node...";
             "block_id" => %block.header.block_id(),
             "block_height" => %block.header.chain_length,
         );
-        let response = self
-            .stacks_node_client
-            .post(format!(
-                "{}{}?broadcast=1",
-                self.http_origin,
-                postblock_v3::PATH
-            ))
-            .header("Content-Type", "application/octet-stream")
-            .header(AUTHORIZATION, self.auth_password.clone())
-            .body(block.serialize_to_vec())
-            .send()?;
-=======
         let send_request = || {
             self.stacks_node_client
                 .post(format!(
@@ -753,7 +740,6 @@
                 })
         };
         let response = retry_with_exponential_backoff(send_request)?;
->>>>>>> b103cec3
         if !response.status().is_success() {
             return Err(ClientError::RequestFailure(response.status()));
         }
