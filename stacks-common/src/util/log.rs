// Copyright (C) 2013-2020 Blockstack PBC, a public benefit corporation
// Copyright (C) 2020 Stacks Open Internet Foundation
//
// This program is free software: you can redistribute it and/or modify
// it under the terms of the GNU General Public License as published by
// the Free Software Foundation, either version 3 of the License, or
// (at your option) any later version.
//
// This program is distributed in the hope that it will be useful,
// but WITHOUT ANY WARRANTY; without even the implied warranty of
// MERCHANTABILITY or FITNESS FOR A PARTICULAR PURPOSE.  See the
// GNU General Public License for more details.
//
// You should have received a copy of the GNU General Public License
// along with this program.  If not, see <http://www.gnu.org/licenses/>.

use std::io::Write;
use std::sync::Mutex;
use std::time::{Duration, SystemTime};
use std::{env, io, thread};

use chrono::prelude::*;
<<<<<<< HEAD
use lazy_static::lazy_static;
=======
>>>>>>> 2e7418f0
use slog::{BorrowedKV, Drain, FnValue, Level, Logger, OwnedKVList, Record, KV};
use slog_term::{CountingWriter, Decorator, RecordDecorator, Serializer};

lazy_static! {
    pub static ref LOGGER: Logger = make_logger();
    pub static ref STACKS_LOG_FORMAT_TIME: Option<String> = env::var("STACKS_LOG_FORMAT_TIME").ok();
}
struct TermFormat<D: Decorator> {
    decorator: D,
    pretty_print: bool,
    debug: bool,
    isatty: bool,
}

fn print_msg_header(mut rd: &mut dyn RecordDecorator, record: &Record) -> io::Result<bool> {
    rd.start_level()?;
    write!(rd, "{}", record.level().as_short_str())?;
    rd.start_whitespace()?;
    write!(rd, " ")?;

    rd.start_timestamp()?;
    let system_time = SystemTime::now();
    match &*STACKS_LOG_FORMAT_TIME {
        None => {
            let elapsed = system_time
                .duration_since(SystemTime::UNIX_EPOCH)
                .unwrap_or(Duration::from_secs(0));
            write!(
                rd,
                "[{:5}.{:06}]",
                elapsed.as_secs(),
                elapsed.subsec_micros()
            )?;
        }
        Some(ref format) => {
            let datetime: DateTime<Local> = system_time.into();
            write!(rd, "[{}]", datetime.format(format))?;
        }
    }
    write!(rd, " ")?;
    write!(rd, "[{}:{}]", record.file(), record.line())?;
    write!(rd, " ")?;
    match thread::current().name() {
        None => write!(rd, "[{:?}]", thread::current().id())?,
        Some(name) => write!(rd, "[{}]", name)?,
    }

    rd.start_whitespace()?;
    write!(rd, " ")?;

    rd.start_msg()?;
    let mut count_rd = CountingWriter::new(&mut rd);
    write!(count_rd, "{}", record.msg())?;
    Ok(count_rd.count() != 0)
}

fn pretty_print_msg_header(
    rd: &mut dyn RecordDecorator,
    record: &Record,
    debug: bool,
    isatty: bool,
) -> io::Result<bool> {
    rd.start_timestamp()?;
    let now: DateTime<Utc> = Utc::now();
    write!(
        rd,
        "{}{}",
        color_if_tty("\x1b[0;90m", isatty),
        now.format("%b %e %T%.6f")
    )?;
    rd.start_whitespace()?;
    write!(rd, " ")?;

    rd.start_level()?;

    match record.level() {
        Level::Critical | Level::Error => write!(
            rd,
            "{}{}{}",
            color_if_tty("\x1b[0;91m", isatty),
            record.level().as_short_str(),
            color_if_tty("\x1b[0m", isatty)
        ),
        Level::Warning => write!(
            rd,
            "{}{}{}",
            color_if_tty("\x1b[0;33m", isatty),
            record.level().as_short_str(),
            color_if_tty("\x1b[0m", isatty)
        ),
        Level::Info => write!(
            rd,
            "{}{}{}",
            color_if_tty("\x1b[0;94m", isatty),
            record.level().as_short_str(),
            color_if_tty("\x1b[0m", isatty)
        ),
        _ => write!(rd, "{}", record.level().as_short_str()),
    }?;

    rd.start_whitespace()?;
    write!(rd, " ")?;

    rd.start_msg()?;
    write!(rd, "{}", record.msg())?;

    if debug {
        write!(rd, " ")?;
        write!(
            rd,
            "{}({:?}, {}:{}){}",
            color_if_tty("\x1b[0;90m", isatty),
            thread::current().id(),
            record.file(),
            record.line(),
            color_if_tty("\x1b[0m", isatty)
        )?;
    }

    Ok(true)
}

impl<D: Decorator> Drain for TermFormat<D> {
    type Ok = ();
    type Err = io::Error;

    fn log(&self, record: &Record, values: &OwnedKVList) -> Result<Self::Ok, Self::Err> {
        self.format_full(record, values)
    }
}

impl<D: Decorator> TermFormat<D> {
    pub fn new(decorator: D, pretty_print: bool, debug: bool, isatty: bool) -> TermFormat<D> {
        TermFormat {
            decorator,
            pretty_print,
            debug,
            isatty,
        }
    }

    fn format_full(&self, record: &Record, values: &OwnedKVList) -> io::Result<()> {
        self.decorator.with_record(record, values, |decorator| {
            let comma_needed = if self.pretty_print {
                pretty_print_msg_header(decorator, record, self.debug, self.isatty)
            } else {
                print_msg_header(decorator, record)
            }?;
            {
                let mut serializer = Serializer::new(decorator, comma_needed, true);

                record.kv().serialize(record, &mut serializer)?;

                values.serialize(record, &mut serializer)?;

                serializer.finish()?;
            }

            decorator.start_whitespace()?;
            writeln!(decorator)?;

            decorator.flush()?;

            Ok(())
        })
    }
}

#[cfg(feature = "slog_json")]
fn make_json_logger() -> Logger {
    let def_keys = o!("file" => FnValue(move |info| {
                          info.file()
                      }),
                      "line" => FnValue(move |info| {
                          info.line()
                      }),
                      "thread" => FnValue(move |_| {
                          match thread::current().name() {
                              None => format!("{:?}", thread::current().id()),
                              Some(name) => name.to_string(),
                          }
                      }),
    );

    let drain = Mutex::new(slog_json::Json::default(std::io::stderr()));
    let filtered_drain = slog::LevelFilter::new(drain, get_loglevel()).ignore_res();
    slog::Logger::root(filtered_drain, def_keys)
}

#[cfg(not(feature = "slog_json"))]
fn make_json_logger() -> Logger {
    panic!("Tried to construct JSON logger, but stacks-blockchain built without slog_json feature enabled.")
}

#[cfg(not(any(test, feature = "testing")))]
fn make_logger() -> Logger {
    if env::var("STACKS_LOG_JSON") == Ok("1".into()) {
        make_json_logger()
    } else {
        let debug = env::var("STACKS_LOG_DEBUG") == Ok("1".into());
        let pretty_print = env::var("STACKS_LOG_PP") == Ok("1".into());
        let decorator = slog_term::PlainSyncDecorator::new(std::io::stderr());
        let atty = isatty(Stream::Stderr);
        let drain = TermFormat::new(decorator, pretty_print, debug, atty);
        let logger = Logger::root(drain.ignore_res(), o!());
        logger
    }
}

#[cfg(any(test, feature = "testing"))]
fn make_logger() -> Logger {
    if env::var("STACKS_LOG_JSON") == Ok("1".into()) {
        make_json_logger()
    } else {
        let debug = env::var("STACKS_LOG_DEBUG") == Ok("1".into());
        let plain = slog_term::PlainSyncDecorator::new(slog_term::TestStdoutWriter);
        let isatty = isatty(Stream::Stdout);
        let drain = TermFormat::new(plain, false, debug, isatty);
        Logger::root(drain.ignore_res(), o!())
    }
}

fn inner_get_loglevel() -> slog::Level {
    if env::var("STACKS_LOG_TRACE") == Ok("1".into()) {
        slog::Level::Trace
    } else if env::var("STACKS_LOG_DEBUG") == Ok("1".into())
        || env::var("BLOCKSTACK_DEBUG") == Ok("1".into())
    {
        slog::Level::Debug
    } else {
        slog::Level::Info
    }
}

lazy_static! {
    static ref LOGLEVEL: slog::Level = inner_get_loglevel();
}

pub fn get_loglevel() -> slog::Level {
    *LOGLEVEL
}

#[macro_export]
macro_rules! trace {
    ($($arg:tt)*) => ({
        let cur_level = $crate::util::log::get_loglevel();
        if slog::Level::Trace.is_at_least(cur_level) {
            slog_trace!($crate::util::log::LOGGER, $($arg)*)
        }
    })
}

#[macro_export]
macro_rules! error {
    ($($arg:tt)*) => ({
        let cur_level = $crate::util::log::get_loglevel();
        if slog::Level::Error.is_at_least(cur_level) {
            slog_error!($crate::util::log::LOGGER, $($arg)*)
        }
    })
}

#[macro_export]
macro_rules! warn {
    ($($arg:tt)*) => ({
        let cur_level = $crate::util::log::get_loglevel();
        if slog::Level::Warning.is_at_least(cur_level) {
            slog_warn!($crate::util::log::LOGGER, $($arg)*)
        }
    })
}

#[macro_export]
macro_rules! info {
    ($($arg:tt)*) => ({
        let cur_level = $crate::util::log::get_loglevel();
        if slog::Level::Info.is_at_least(cur_level) {
            slog_info!($crate::util::log::LOGGER, $($arg)*)
        }
    })
}

#[macro_export]
macro_rules! debug {
    ($($arg:tt)*) => ({
        let cur_level = $crate::util::log::get_loglevel();
        if slog::Level::Debug.is_at_least(cur_level) {
            slog_debug!($crate::util::log::LOGGER, $($arg)*)
        }
    })
}

#[macro_export]
macro_rules! fatal {
    ($($arg:tt)*) => ({
        let cur_level = $crate::util::log::get_loglevel();
        if slog::Level::Critical.is_at_least(cur_level) {
            slog_crit!($crate::util::log::LOGGER, $($arg)*)
        }
    })
}

fn color_if_tty(color: &str, isatty: bool) -> &str {
    if isatty {
        color
    } else {
        ""
    }
}

enum Stream {
    Stdout,
    Stderr,
}

#[cfg(unix)]
fn isatty(stream: Stream) -> bool {
    let fd = match stream {
        Stream::Stdout => libc::STDOUT_FILENO,
        Stream::Stderr => libc::STDERR_FILENO,
    };
    unsafe { libc::isatty(fd) != 0 }
}

#[cfg(not(unix))]
fn isatty(stream: Stream) -> bool {
    false
}<|MERGE_RESOLUTION|>--- conflicted
+++ resolved
@@ -20,10 +20,7 @@
 use std::{env, io, thread};
 
 use chrono::prelude::*;
-<<<<<<< HEAD
 use lazy_static::lazy_static;
-=======
->>>>>>> 2e7418f0
 use slog::{BorrowedKV, Drain, FnValue, Level, Logger, OwnedKVList, Record, KV};
 use slog_term::{CountingWriter, Decorator, RecordDecorator, Serializer};
 
