use super::{
    genesis_data::GENESIS_DATA, BurnchainController, BurnchainTip, Config, EventDispatcher,
    Keychain, Tenure,
};
use crate::run_loop::RegisteredKey;

use std::collections::HashSet;
use std::convert::TryFrom;
use std::default::Default;
use std::net::SocketAddr;
use std::{thread, thread::JoinHandle, time};

use stacks::chainstate::burn::db::sortdb::SortitionDB;
use stacks::chainstate::burn::operations::{
    leader_block_commit::RewardSetInfo, BlockstackOperationType, LeaderBlockCommitOp,
    LeaderKeyRegisterOp,
};
use stacks::chainstate::burn::{BlockHeaderHash, ConsensusHash, VRFSeed};
use stacks::chainstate::stacks::db::{
    ChainStateBootData, ClarityTx, StacksChainState, StacksHeaderInfo,
};
use stacks::chainstate::stacks::events::StacksTransactionReceipt;
use stacks::chainstate::stacks::{
    CoinbasePayload, StacksAddress, StacksBlock, StacksBlockHeader, StacksMicroblock,
    StacksTransaction, StacksTransactionSigner, TransactionAnchorMode, TransactionPayload,
    TransactionVersion,
};
use stacks::core::mempool::MemPoolDB;
use stacks::net::{
    atlas::AtlasDB, db::PeerDB, p2p::PeerNetwork, rpc::RPCHandlerArgs, Error as NetError,
    PeerAddress,
};
use stacks::{
    burnchains::{Burnchain, BurnchainHeaderHash, Txid},
    chainstate::stacks::db::{ChainstateAccountBalance, ChainstateAccountLockup},
};

use stacks::chainstate::stacks::index::TrieHash;
use stacks::util::get_epoch_time_secs;
use stacks::util::hash::Sha256Sum;
use stacks::util::secp256k1::Secp256k1PrivateKey;
use stacks::util::strings::UrlString;
use stacks::util::vrf::VRFPublicKey;

pub const TESTNET_CHAIN_ID: u32 = 0x80000000;
pub const TESTNET_PEER_VERSION: u32 = 0xfacade01;

#[derive(Debug, Clone)]
pub struct ChainTip {
    pub metadata: StacksHeaderInfo,
    pub block: StacksBlock,
    pub receipts: Vec<StacksTransactionReceipt>,
}

impl ChainTip {
    pub fn genesis(
        initial_liquid_ustx: u128,
        first_burnchain_block_hash: &BurnchainHeaderHash,
        first_burnchain_block_height: u64,
        first_burnchain_block_timestamp: u64,
    ) -> ChainTip {
        ChainTip {
            metadata: StacksHeaderInfo::genesis(
                TrieHash([0u8; 32]),
                initial_liquid_ustx,
                first_burnchain_block_hash,
                first_burnchain_block_height as u32,
                first_burnchain_block_timestamp,
            ),
            block: StacksBlock::genesis_block(),
            receipts: vec![],
        }
    }
}

/// Node is a structure modelising an active node working on the stacks chain.
pub struct Node {
    pub chain_state: StacksChainState,
    pub config: Config,
    active_registered_key: Option<RegisteredKey>,
    bootstraping_chain: bool,
    pub burnchain_tip: Option<BurnchainTip>,
    pub chain_tip: Option<ChainTip>,
    keychain: Keychain,
    last_sortitioned_block: Option<BurnchainTip>,
    event_dispatcher: EventDispatcher,
    nonce: u64,
}

pub fn get_account_lockups() -> Box<dyn Iterator<Item = ChainstateAccountLockup>> {
    Box::new(
<<<<<<< HEAD
        GENESIS_DATA
            .read_lockups()
            .map(|item| ChainStateAccountLockup {
                address: item.address,
                amount: item.amount,
                block_height: item.block_height,
            }),
=======
        stx_genesis::read_lockups().map(|item| ChainstateAccountLockup {
            address: item.address,
            amount: item.amount,
            block_height: item.block_height,
        }),
>>>>>>> f4b32cb8
    )
}

pub fn get_account_balances() -> Box<dyn Iterator<Item = ChainstateAccountBalance>> {
    Box::new(
        GENESIS_DATA
            .read_balances()
            .map(|item| ChainstateAccountBalance {
                address: item.address,
                amount: item.amount,
            }),
    )
}

fn spawn_peer(
    mut this: PeerNetwork,
    p2p_sock: &SocketAddr,
    rpc_sock: &SocketAddr,
    burn_db_path: String,
    stacks_chainstate_path: String,
    event_dispatcher: EventDispatcher,
    exit_at_block_height: Option<u64>,
    genesis_chainstate_hash: Sha256Sum,
    poll_timeout: u64,
) -> Result<JoinHandle<()>, NetError> {
    this.bind(p2p_sock, rpc_sock).unwrap();
    let server_thread = thread::spawn(move || {
        let handler_args = RPCHandlerArgs {
            exit_at_block_height: exit_at_block_height.as_ref(),
            genesis_chainstate_hash: genesis_chainstate_hash,
            ..RPCHandlerArgs::default()
        };

        loop {
            let sortdb = match SortitionDB::open(&burn_db_path, false) {
                Ok(x) => x,
                Err(e) => {
                    warn!("Error while connecting burnchain db in peer loop: {}", e);
                    thread::sleep(time::Duration::from_secs(1));
                    continue;
                }
            };
            let (mut chainstate, _) =
                match StacksChainState::open(false, TESTNET_CHAIN_ID, &stacks_chainstate_path) {
                    Ok(x) => x,
                    Err(e) => {
                        warn!("Error while connecting chainstate db in peer loop: {}", e);
                        thread::sleep(time::Duration::from_secs(1));
                        continue;
                    }
                };

            let mut mem_pool =
                match MemPoolDB::open(false, TESTNET_CHAIN_ID, &stacks_chainstate_path) {
                    Ok(x) => x,
                    Err(e) => {
                        warn!("Error while connecting to mempool db in peer loop: {}", e);
                        thread::sleep(time::Duration::from_secs(1));
                        continue;
                    }
                };
            let mut attachments = HashSet::new();
            let net_result = this
                .run(
                    &sortdb,
                    &mut chainstate,
                    &mut mem_pool,
                    None,
                    false,
                    poll_timeout,
                    &handler_args,
                    &mut attachments,
                )
                .unwrap();
            if net_result.has_transactions() {
                event_dispatcher.process_new_mempool_txs(net_result.transactions())
            }
        }
    });
    Ok(server_thread)
}

impl Node {
    /// Instantiate and initialize a new node, given a config
    pub fn new(config: Config, boot_block_exec: Box<dyn FnOnce(&mut ClarityTx) -> ()>) -> Self {
        let keychain = Keychain::default(config.node.seed.clone());

        let initial_balances = config
            .initial_balances
            .iter()
            .map(|e| (e.address.clone(), e.amount))
            .collect();

        let mut boot_data = ChainStateBootData {
            initial_balances,
            first_burnchain_block_hash: BurnchainHeaderHash::zero(),
            first_burnchain_block_height: 0,
            first_burnchain_block_timestamp: 0,
            post_flight_callback: Some(boot_block_exec),
            get_bulk_initial_lockups: Some(Box::new(get_account_lockups)),
            get_bulk_initial_balances: Some(Box::new(get_account_balances)),
        };

        let chain_state_result = StacksChainState::open_and_exec(
            false,
            TESTNET_CHAIN_ID,
            &config.get_chainstate_path(),
            Some(&mut boot_data),
            config.block_limit.clone(),
        );

        let (chain_state, receipts) = match chain_state_result {
            Ok(res) => res,
            Err(err) => panic!(
                "Error while opening chain state at path {}: {:?}",
                config.get_chainstate_path(),
                err
            ),
        };
        let mut event_dispatcher = EventDispatcher::new();

        for observer in &config.events_observers {
            event_dispatcher.register_observer(observer);
        }

        event_dispatcher.process_boot_receipts(receipts);

        Self {
            active_registered_key: None,
            bootstraping_chain: false,
            chain_state,
            chain_tip: None,
            keychain,
            last_sortitioned_block: None,
            config,
            burnchain_tip: None,
            nonce: 0,
            event_dispatcher,
        }
    }

    pub fn init_and_sync(
        config: Config,
        burnchain_controller: &mut Box<dyn BurnchainController>,
    ) -> Node {
        let burnchain_tip = burnchain_controller.get_chain_tip();

        let keychain = Keychain::default(config.node.seed.clone());

        let mut event_dispatcher = EventDispatcher::new();

        for observer in &config.events_observers {
            event_dispatcher.register_observer(observer);
        }

        let chainstate_path = config.get_chainstate_path();
        let sortdb_path = config.get_burn_db_file_path();

        let (chain_state, _) =
            match StacksChainState::open(false, TESTNET_CHAIN_ID, &chainstate_path) {
                Ok(x) => x,
                Err(_e) => panic!(),
            };

        let mut node = Node {
            active_registered_key: None,
            bootstraping_chain: false,
            chain_state,
            chain_tip: None,
            keychain,
            last_sortitioned_block: None,
            config,
            burnchain_tip: None,
            nonce: 0,
            event_dispatcher,
        };

        node.spawn_peer_server();

        loop {
            let sortdb =
                SortitionDB::open(&sortdb_path, false).expect("BUG: failed to open burn database");
            if let Ok(Some(ref chain_tip)) = node.chain_state.get_stacks_chain_tip(&sortdb) {
                if chain_tip.consensus_hash == burnchain_tip.block_snapshot.consensus_hash {
                    info!("Syncing Stacks blocks - completed");
                    break;
                } else {
                    info!(
                        "Syncing Stacks blocks - received block #{}",
                        chain_tip.height
                    );
                }
            } else {
                info!("Syncing Stacks blocks - unable to progress");
            }
            thread::sleep(time::Duration::from_secs(5));
        }
        node
    }

    pub fn spawn_peer_server(&mut self) {
        // we can call _open_ here rather than _connect_, since connect is first called in
        //   make_genesis_block
        let sortdb = SortitionDB::open(&self.config.get_burn_db_file_path(), true)
            .expect("Error while instantiating burnchain db");

        let burnchain = Burnchain::regtest(&self.config.get_burn_db_path());

        let view = {
            let ic = sortdb.index_conn();
            let sortition_tip = SortitionDB::get_canonical_burn_chain_tip(&ic)
                .expect("Failed to get sortition tip");
            ic.get_burnchain_view(&burnchain, &sortition_tip).unwrap()
        };

        // create a new peerdb
        let data_url = UrlString::try_from(format!("{}", self.config.node.data_url)).unwrap();

        let mut initial_neighbors = vec![];
        if let Some(ref bootstrap_node) = self.config.node.bootstrap_node {
            initial_neighbors.push(bootstrap_node.clone());
        }

        println!("BOOTSTRAP WITH {:?}", initial_neighbors);

        let rpc_sock: SocketAddr = self.config.node.rpc_bind.parse().expect(&format!(
            "Failed to parse socket: {}",
            &self.config.node.rpc_bind
        ));
        let p2p_sock: SocketAddr = self.config.node.p2p_bind.parse().expect(&format!(
            "Failed to parse socket: {}",
            &self.config.node.p2p_bind
        ));
        let p2p_addr: SocketAddr = self.config.node.p2p_address.parse().expect(&format!(
            "Failed to parse socket: {}",
            &self.config.node.p2p_address
        ));
        let node_privkey = {
            let mut re_hashed_seed = self.config.node.local_peer_seed.clone();
            let my_private_key = loop {
                match Secp256k1PrivateKey::from_slice(&re_hashed_seed[..]) {
                    Ok(sk) => break sk,
                    Err(_) => {
                        re_hashed_seed = Sha256Sum::from_data(&re_hashed_seed[..])
                            .as_bytes()
                            .to_vec()
                    }
                }
            };
            my_private_key
        };

        let mut peerdb = PeerDB::connect(
            &self.config.get_peer_db_path(),
            true,
            TESTNET_CHAIN_ID,
            burnchain.network_id,
            Some(node_privkey),
            self.config.connection_options.private_key_lifetime.clone(),
            PeerAddress::from_socketaddr(&p2p_addr),
            p2p_sock.port(),
            data_url.clone(),
            &vec![],
            Some(&initial_neighbors),
        )
        .unwrap();

        println!("DENY NEIGHBORS {:?}", &self.config.node.deny_nodes);
        {
            let mut tx = peerdb.tx_begin().unwrap();
            for denied in self.config.node.deny_nodes.iter() {
                PeerDB::set_deny_peer(
                    &mut tx,
                    denied.addr.network_id,
                    &denied.addr.addrbytes,
                    denied.addr.port,
                    get_epoch_time_secs() + 24 * 365 * 3600,
                )
                .unwrap();
            }
            tx.commit().unwrap();
        }
        let atlasdb = AtlasDB::connect(&self.config.get_peer_db_path(), true).unwrap();

        let local_peer = match PeerDB::get_local_peer(peerdb.conn()) {
            Ok(local_peer) => local_peer,
            _ => panic!("Unable to retrieve local peer"),
        };

        let event_dispatcher = self.event_dispatcher.clone();
        let exit_at_block_height = self.config.burnchain.process_exit_at_block_height.clone();

        let p2p_net = PeerNetwork::new(
            peerdb,
            atlasdb,
            local_peer,
            TESTNET_PEER_VERSION,
            burnchain,
            view,
            self.config.connection_options.clone(),
        );
        let _join_handle = spawn_peer(
            p2p_net,
            &p2p_sock,
            &rpc_sock,
            self.config.get_burn_db_file_path(),
            self.config.get_chainstate_path(),
            event_dispatcher,
            exit_at_block_height,
            Sha256Sum::from_hex(stx_genesis::GENESIS_CHAINSTATE_HASH).unwrap(),
            1000,
        )
        .unwrap();

        info!("Bound HTTP server on: {}", &self.config.node.rpc_bind);
        info!("Bound P2P server on: {}", &self.config.node.p2p_bind);
    }

    pub fn setup(&mut self, burnchain_controller: &mut Box<dyn BurnchainController>) {
        // Register a new key
        let burnchain_tip = burnchain_controller.get_chain_tip();
        let vrf_pk = self
            .keychain
            .rotate_vrf_keypair(burnchain_tip.block_snapshot.block_height);
        let consensus_hash = burnchain_tip.block_snapshot.consensus_hash;
        let key_reg_op = self.generate_leader_key_register_op(vrf_pk, &consensus_hash);
        let mut op_signer = self.keychain.generate_op_signer();
        burnchain_controller.submit_operation(key_reg_op, &mut op_signer, 1);
    }

    /// Process an state coming from the burnchain, by extracting the validated KeyRegisterOp
    /// and inspecting if a sortition was won.
    pub fn process_burnchain_state(
        &mut self,
        burnchain_tip: &BurnchainTip,
    ) -> (Option<BurnchainTip>, bool) {
        let mut new_key = None;
        let mut last_sortitioned_block = None;
        let mut won_sortition = false;
        let ops = &burnchain_tip.state_transition.accepted_ops;

        for op in ops.iter() {
            match op {
                BlockstackOperationType::LeaderKeyRegister(ref op) => {
                    if op.address == self.keychain.get_address() {
                        // Registered key has been mined
                        new_key = Some(RegisteredKey {
                            vrf_public_key: op.public_key.clone(),
                            block_height: op.block_height as u64,
                            op_vtxindex: op.vtxindex as u32,
                        });
                    }
                }
                BlockstackOperationType::LeaderBlockCommit(ref op) => {
                    if op.txid == burnchain_tip.block_snapshot.winning_block_txid {
                        last_sortitioned_block = Some(burnchain_tip.clone());
                        if op.apparent_sender == self.keychain.get_burnchain_signer() {
                            won_sortition = true;
                        }
                    }
                }
                BlockstackOperationType::PreStackStx(_)
                | BlockstackOperationType::StackStx(_)
                | BlockstackOperationType::UserBurnSupport(_) => {
                    // no-op, ops are not supported / produced at this point.
                }
            }
        }

        // Update the active key so we use the latest registered key.
        if new_key.is_some() {
            self.active_registered_key = new_key;
        }

        // Update last_sortitioned_block so we keep a reference to the latest
        // block including a sortition.
        if last_sortitioned_block.is_some() {
            self.last_sortitioned_block = last_sortitioned_block;
        }

        // Keep a pointer of the burnchain's chain tip.
        self.burnchain_tip = Some(burnchain_tip.clone());

        (self.last_sortitioned_block.clone(), won_sortition)
    }

    /// Prepares the node to run a tenure consisting in bootstraping the chain.
    ///
    /// Will internally call initiate_new_tenure().
    pub fn initiate_genesis_tenure(&mut self, burnchain_tip: &BurnchainTip) -> Option<Tenure> {
        // Set the `bootstraping_chain` flag, that will be unset once the
        // bootstraping tenure ran successfully (process_tenure).
        self.bootstraping_chain = true;

        self.last_sortitioned_block = Some(burnchain_tip.clone());

        self.initiate_new_tenure()
    }

    /// Constructs and returns an instance of Tenure, that can be run
    /// on an isolated thread and discarded or canceled without corrupting the
    /// chain state of the node.
    pub fn initiate_new_tenure(&mut self) -> Option<Tenure> {
        // Get the latest registered key
        let registered_key = match &self.active_registered_key {
            None => {
                // We're continuously registering new keys, as such, this branch
                // should be unreachable.
                unreachable!()
            }
            Some(ref key) => key,
        };

        let block_to_build_upon = match &self.last_sortitioned_block {
            None => unreachable!(),
            Some(block) => block.clone(),
        };

        // Generates a proof out of the sortition hash provided in the params.
        let vrf_proof = self
            .keychain
            .generate_proof(
                &registered_key.vrf_public_key,
                block_to_build_upon.block_snapshot.sortition_hash.as_bytes(),
            )
            .unwrap();

        // Generates a new secret key for signing the trail of microblocks
        // of the upcoming tenure.
        let microblock_secret_key = self
            .keychain
            .rotate_microblock_keypair(block_to_build_upon.block_snapshot.block_height);

        // Get the stack's chain tip
        let chain_tip = match self.bootstraping_chain {
            true => ChainTip::genesis(
                self.config.get_initial_liquid_ustx(),
                &BurnchainHeaderHash::zero(),
                0,
                0,
            ),
            false => match &self.chain_tip {
                Some(chain_tip) => chain_tip.clone(),
                None => unreachable!(),
            },
        };

        let mem_pool = MemPoolDB::open(false, TESTNET_CHAIN_ID, &self.chain_state.root_path)
            .expect("FATAL: failed to open mempool");

        // Construct the coinbase transaction - 1st txn that should be handled and included in
        // the upcoming tenure.
        let coinbase_tx = self.generate_coinbase_tx();

        let burn_fee_cap = self.config.burnchain.burn_fee_cap;

        // Construct the upcoming tenure
        let tenure = Tenure::new(
            chain_tip,
            coinbase_tx,
            self.config.clone(),
            mem_pool,
            microblock_secret_key,
            block_to_build_upon,
            vrf_proof,
            burn_fee_cap,
        );

        Some(tenure)
    }

    pub fn commit_artifacts(
        &mut self,
        anchored_block_from_ongoing_tenure: &StacksBlock,
        burnchain_tip: &BurnchainTip,
        burnchain_controller: &mut Box<dyn BurnchainController>,
        burn_fee: u64,
    ) {
        if self.active_registered_key.is_some() {
            let registered_key = self.active_registered_key.clone().unwrap();

            let vrf_proof = self
                .keychain
                .generate_proof(
                    &registered_key.vrf_public_key,
                    burnchain_tip.block_snapshot.sortition_hash.as_bytes(),
                )
                .unwrap();

            let op = self.generate_block_commit_op(
                anchored_block_from_ongoing_tenure.header.block_hash(),
                burn_fee,
                &registered_key,
                &burnchain_tip,
                VRFSeed::from_proof(&vrf_proof),
            );

            let mut op_signer = self.keychain.generate_op_signer();
            burnchain_controller.submit_operation(op, &mut op_signer, 1);
        }
    }

    /// Process artifacts from the tenure.
    /// At this point, we're modifying the chainstate, and merging the artifacts from the previous tenure.
    pub fn process_tenure(
        &mut self,
        anchored_block: &StacksBlock,
        consensus_hash: &ConsensusHash,
        microblocks: Vec<StacksMicroblock>,
        db: &mut SortitionDB,
    ) -> ChainTip {
        let parent_consensus_hash = {
            // look up parent consensus hash
            let ic = db.index_conn();
            let parent_consensus_hash = StacksChainState::get_parent_consensus_hash(
                &ic,
                &anchored_block.header.parent_block,
                consensus_hash,
            )
            .expect(&format!(
                "BUG: could not query chainstate to find parent consensus hash of {}/{}",
                consensus_hash,
                &anchored_block.block_hash()
            ))
            .expect(&format!(
                "BUG: no such parent of block {}/{}",
                consensus_hash,
                &anchored_block.block_hash()
            ));

            // Preprocess the anchored block
            self.chain_state
                .preprocess_anchored_block(
                    &ic,
                    consensus_hash,
                    &anchored_block,
                    &parent_consensus_hash,
                    0,
                )
                .unwrap();

            // Preprocess the microblocks
            for microblock in microblocks.iter() {
                let res = self
                    .chain_state
                    .preprocess_streamed_microblock(
                        &consensus_hash,
                        &anchored_block.block_hash(),
                        microblock,
                    )
                    .unwrap();
                if !res {
                    warn!(
                        "Unhandled error while pre-processing microblock {}",
                        microblock.header.block_hash()
                    );
                }
            }

            parent_consensus_hash
        };

        let mut processed_blocks = vec![];
        loop {
            let mut process_blocks_at_tip = {
                let tx = db.tx_begin_at_tip();
                self.chain_state.process_blocks(tx, 1)
            };
            match process_blocks_at_tip {
                Err(e) => panic!("Error while processing block - {:?}", e),
                Ok(ref mut blocks) => {
                    if blocks.len() == 0 {
                        break;
                    } else {
                        processed_blocks.append(blocks);
                    }
                }
            }
        }

        // todo(ludo): yikes but good enough in the context of helium:
        // we only expect 1 block.
        let processed_block = processed_blocks[0].clone().0.unwrap();

        // Handle events
        let receipts = processed_block.tx_receipts;
        let metadata = processed_block.header;
        let block: StacksBlock = {
            let block_path = StacksChainState::get_block_path(
                &self.chain_state.blocks_path,
                &metadata.consensus_hash,
                &metadata.anchored_header.block_hash(),
            )
            .unwrap();
            StacksChainState::consensus_load(&block_path).unwrap()
        };

        let parent_index_hash = StacksBlockHeader::make_index_block_hash(
            &parent_consensus_hash,
            &block.header.parent_block,
        );

        let chain_tip = ChainTip {
            metadata,
            block,
            receipts,
        };

        self.event_dispatcher.process_chain_tip(
            &chain_tip,
            &parent_index_hash,
            Txid([0; 32]),
            vec![],
            None,
        );

        self.chain_tip = Some(chain_tip.clone());

        // Unset the `bootstraping_chain` flag.
        if self.bootstraping_chain {
            self.bootstraping_chain = false;
        }

        chain_tip
    }

    /// Returns the Stacks address of the node
    pub fn get_address(&self) -> StacksAddress {
        self.keychain.get_address()
    }

    /// Constructs and returns a LeaderKeyRegisterOp out of the provided params
    fn generate_leader_key_register_op(
        &mut self,
        vrf_public_key: VRFPublicKey,
        consensus_hash: &ConsensusHash,
    ) -> BlockstackOperationType {
        BlockstackOperationType::LeaderKeyRegister(LeaderKeyRegisterOp {
            public_key: vrf_public_key,
            memo: vec![],
            address: self.keychain.get_address(),
            consensus_hash: consensus_hash.clone(),
            vtxindex: 0,
            txid: Txid([0u8; 32]),
            block_height: 0,
            burn_header_hash: BurnchainHeaderHash::zero(),
        })
    }

    /// Constructs and returns a LeaderBlockCommitOp out of the provided params
    fn generate_block_commit_op(
        &mut self,
        block_header_hash: BlockHeaderHash,
        burn_fee: u64,
        key: &RegisteredKey,
        burnchain_tip: &BurnchainTip,
        vrf_seed: VRFSeed,
    ) -> BlockstackOperationType {
        let winning_tx_vtindex = match (
            burnchain_tip.get_winning_tx_index(),
            burnchain_tip.block_snapshot.total_burn,
        ) {
            (Some(winning_tx_id), _) => winning_tx_id,
            (None, 0) => 0,
            _ => unreachable!(),
        };

        let (parent_block_ptr, parent_vtxindex) = match self.bootstraping_chain {
            true => (0, 0), // parent_block_ptr and parent_vtxindex should both be 0 on block #1
            false => (
                burnchain_tip.block_snapshot.block_height as u32,
                winning_tx_vtindex as u16,
            ),
        };

        let commit_outs = RewardSetInfo::into_commit_outs(None, false);

        BlockstackOperationType::LeaderBlockCommit(LeaderBlockCommitOp {
            sunset_burn: 0,
            block_header_hash,
            burn_fee,
            input: (Txid([0; 32]), 0),
            apparent_sender: self.keychain.get_burnchain_signer(),
            key_block_ptr: key.block_height as u32,
            key_vtxindex: key.op_vtxindex as u16,
            memo: vec![],
            new_seed: vrf_seed,
            parent_block_ptr,
            parent_vtxindex,
            vtxindex: 0,
            txid: Txid([0u8; 32]),
            commit_outs,
            block_height: 0,
            burn_header_hash: BurnchainHeaderHash::zero(),
        })
    }

    // Constructs a coinbase transaction
    fn generate_coinbase_tx(&mut self) -> StacksTransaction {
        let mut tx_auth = self.keychain.get_transaction_auth().unwrap();
        tx_auth.set_origin_nonce(self.nonce);

        let mut tx = StacksTransaction::new(
            TransactionVersion::Testnet,
            tx_auth,
            TransactionPayload::Coinbase(CoinbasePayload([0u8; 32])),
        );
        tx.chain_id = TESTNET_CHAIN_ID;
        tx.anchor_mode = TransactionAnchorMode::OnChainOnly;
        let mut tx_signer = StacksTransactionSigner::new(&tx);
        self.keychain.sign_as_origin(&mut tx_signer);

        // Increment nonce
        self.nonce += 1;

        tx_signer.get_tx().unwrap()
    }
}<|MERGE_RESOLUTION|>--- conflicted
+++ resolved
@@ -89,21 +89,13 @@
 
 pub fn get_account_lockups() -> Box<dyn Iterator<Item = ChainstateAccountLockup>> {
     Box::new(
-<<<<<<< HEAD
         GENESIS_DATA
             .read_lockups()
-            .map(|item| ChainStateAccountLockup {
+            .map(|item| ChainstateAccountLockup {
                 address: item.address,
                 amount: item.amount,
                 block_height: item.block_height,
             }),
-=======
-        stx_genesis::read_lockups().map(|item| ChainstateAccountLockup {
-            address: item.address,
-            amount: item.amount,
-            block_height: item.block_height,
-        }),
->>>>>>> f4b32cb8
     )
 }
 
