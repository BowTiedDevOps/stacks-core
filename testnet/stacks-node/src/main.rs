--- conflicted
+++ resolved
@@ -37,8 +37,6 @@
 pub mod tenure;
 
 use std::collections::HashMap;
-<<<<<<< HEAD
-=======
 use std::convert::TryInto;
 use std::{env, panic, process};
 
@@ -49,7 +47,6 @@
 use stacks::chainstate::coordinator::{get_next_recipients, OnChainRewardSetProvider};
 use stacks::chainstate::stacks::address::PoxAddress;
 use stacks::chainstate::stacks::db::StacksChainState;
->>>>>>> 8508c381
 
 pub use self::burnchains::{
     BitcoinRegtestController, BurnchainController, BurnchainTip, MocknetController,
@@ -100,22 +97,6 @@
     best_tip
 }
 
-<<<<<<< HEAD
-use crate::neon_node::BlockMinerThread;
-
-use stacks::chainstate::burn::db::sortdb::SortitionDB;
-use stacks::chainstate::burn::operations::leader_block_commit::RewardSetInfo;
-use stacks::chainstate::coordinator::get_next_recipients;
-use stacks::chainstate::coordinator::OnChainRewardSetProvider;
-use stacks::chainstate::stacks::address::PoxAddress;
-use stacks::chainstate::stacks::db::StacksChainState;
-
-use crate::chain_data::MinerStats;
-use crate::neon_node::TipCandidate;
-
-use pico_args::Arguments;
-use std::env;
-=======
 /// Implementation of `get_miner_spend` CLI option
 fn cli_get_miner_spend(
     config_path: &str,
@@ -152,7 +133,6 @@
     } else {
         SortitionDB::get_canonical_burn_chain_tip(sortdb.conn()).unwrap()
     };
->>>>>>> 8508c381
 
     let recipients = get_next_recipients(
         &tip,
@@ -284,210 +264,6 @@
     spend_amount
 }
 
-/// Implmentation of `pick_best_tip` CLI option
-fn cli_pick_best_tip(config_path: &str, at_stacks_height: Option<u64>) -> TipCandidate {
-    info!("Loading config at path {}", config_path);
-    let config = match ConfigFile::from_path(config_path) {
-        Ok(config_file) => Config::from_config_file(config_file).unwrap(),
-        Err(e) => {
-            warn!("Invalid config file: {}", e);
-            process::exit(1);
-        }
-    };
-    let burn_db_path = config.get_burn_db_file_path();
-    let stacks_chainstate_path = config.get_chainstate_path_str();
-    let burnchain = config.get_burnchain();
-    let (mut chainstate, _) = StacksChainState::open(
-        config.is_mainnet(),
-        config.burnchain.chain_id,
-        &stacks_chainstate_path,
-        Some(config.node.get_marf_opts()),
-    )
-    .unwrap();
-    let mut sortdb =
-        SortitionDB::open(&burn_db_path, false, burnchain.pox_constants.clone()).unwrap();
-
-    let max_depth = config.miner.max_reorg_depth;
-
-    // There could be more than one possible chain tip. Go find them.
-    let stacks_tips = BlockMinerThread::load_candidate_tips(
-        &mut sortdb,
-        &mut chainstate,
-        max_depth,
-        at_stacks_height,
-    );
-
-    let best_tip = BlockMinerThread::inner_pick_best_tip(stacks_tips, HashMap::new()).unwrap();
-    best_tip
-}
-
-/// Implementation of `get_miner_spend` CLI option
-fn cli_get_miner_spend(
-    config_path: &str,
-    mine_start: Option<u64>,
-    at_burnchain_height: Option<u64>,
-) -> u64 {
-    info!("Loading config at path {}", config_path);
-    let config = match ConfigFile::from_path(&config_path) {
-        Ok(config_file) => Config::from_config_file(config_file).unwrap(),
-        Err(e) => {
-            warn!("Invalid config file: {}", e);
-            process::exit(1);
-        }
-    };
-    let keychain = Keychain::default(config.node.seed.clone());
-    let burn_db_path = config.get_burn_db_file_path();
-    let stacks_chainstate_path = config.get_chainstate_path_str();
-    let burnchain = config.get_burnchain();
-    let (mut chainstate, _) = StacksChainState::open(
-        config.is_mainnet(),
-        config.burnchain.chain_id,
-        &stacks_chainstate_path,
-        Some(config.node.get_marf_opts()),
-    )
-    .unwrap();
-    let mut sortdb =
-        SortitionDB::open(&burn_db_path, true, burnchain.pox_constants.clone()).unwrap();
-    let tip = if let Some(at_burnchain_height) = at_burnchain_height {
-        let tip = SortitionDB::get_canonical_burn_chain_tip(sortdb.conn()).unwrap();
-        let ih = sortdb.index_handle(&tip.sortition_id);
-        ih.get_block_snapshot_by_height(at_burnchain_height)
-            .unwrap()
-            .unwrap()
-    } else {
-        SortitionDB::get_canonical_burn_chain_tip(sortdb.conn()).unwrap()
-    };
-
-    let recipients = get_next_recipients(
-        &tip,
-        &mut chainstate,
-        &mut sortdb,
-        &burnchain,
-        &OnChainRewardSetProvider(),
-        config.node.always_use_affirmation_maps,
-    )
-    .unwrap();
-
-    let commit_outs = if !burnchain.is_in_prepare_phase(tip.block_height + 1) {
-        RewardSetInfo::into_commit_outs(recipients, config.is_mainnet())
-    } else {
-        vec![PoxAddress::standard_burn_address(config.is_mainnet())]
-    };
-
-    let spend_amount = BlockMinerThread::get_mining_spend_amount(
-        &config,
-        &keychain,
-        &burnchain,
-        &mut sortdb,
-        &commit_outs,
-        mine_start.unwrap_or(tip.block_height),
-        at_burnchain_height,
-        |burn_block_height| {
-            let sortdb =
-                SortitionDB::open(&burn_db_path, true, burnchain.pox_constants.clone()).unwrap();
-            let Some(miner_stats) = config.get_miner_stats() else {
-                return 0.0;
-            };
-            let Ok(active_miners_and_commits) =
-                MinerStats::get_active_miners(&sortdb, Some(burn_block_height)).map_err(|e| {
-                    warn!("Failed to get active miners: {:?}", &e);
-                    e
-                })
-            else {
-                return 0.0;
-            };
-            if active_miners_and_commits.len() == 0 {
-                warn!("No active miners detected; using config file burn_fee_cap");
-                return 0.0;
-            }
-
-            let active_miners: Vec<_> = active_miners_and_commits
-                .iter()
-                .map(|(miner, _cmt)| miner.as_str())
-                .collect();
-
-            info!("Active miners: {:?}", &active_miners);
-
-            let Ok(unconfirmed_block_commits) = miner_stats
-                .get_unconfirmed_commits(burn_block_height + 1, &active_miners)
-                .map_err(|e| {
-                    warn!("Failed to find unconfirmed block-commits: {}", &e);
-                    e
-                })
-            else {
-                return 0.0;
-            };
-
-            let unconfirmed_miners_and_amounts: Vec<(String, u64)> = unconfirmed_block_commits
-                .iter()
-                .map(|cmt| (format!("{}", &cmt.apparent_sender), cmt.burn_fee))
-                .collect();
-
-            info!(
-                "Found unconfirmed block-commits: {:?}",
-                &unconfirmed_miners_and_amounts
-            );
-
-            let (spend_dist, _total_spend) = MinerStats::get_spend_distribution(
-                &active_miners_and_commits,
-                &unconfirmed_block_commits,
-                &commit_outs,
-            );
-            let win_probs = if config.miner.fast_rampup {
-                // look at spends 6+ blocks in the future
-                let win_probs = MinerStats::get_future_win_distribution(
-                    &active_miners_and_commits,
-                    &unconfirmed_block_commits,
-                    &commit_outs,
-                );
-                win_probs
-            } else {
-                // look at the current spends
-                let Ok(unconfirmed_burn_dist) = miner_stats
-                    .get_unconfirmed_burn_distribution(
-                        &burnchain,
-                        &sortdb,
-                        &active_miners_and_commits,
-                        unconfirmed_block_commits,
-                        &commit_outs,
-                        at_burnchain_height,
-                    )
-                    .map_err(|e| {
-                        warn!("Failed to get unconfirmed burn distribution: {:?}", &e);
-                        e
-                    })
-                else {
-                    return 0.0;
-                };
-
-                let win_probs = MinerStats::burn_dist_to_prob_dist(&unconfirmed_burn_dist);
-                win_probs
-            };
-
-            info!("Unconfirmed spend distribution: {:?}", &spend_dist);
-            info!(
-                "Unconfirmed win probabilities (fast_rampup={}): {:?}",
-                config.miner.fast_rampup, &win_probs
-            );
-
-            let miner_addrs = BlockMinerThread::get_miner_addrs(&config, &keychain);
-            let win_prob = miner_addrs
-                .iter()
-                .find_map(|x| win_probs.get(x))
-                .copied()
-                .unwrap_or(0.0);
-
-            info!(
-                "This miner's win probability at {} is {}",
-                tip.block_height, &win_prob
-            );
-            win_prob
-        },
-        |_burn_block_height, _win_prob| {},
-    );
-    spend_amount
-}
-
 fn main() {
     panic::set_hook(Box::new(|panic_info| {
         error!("Process abort due to thread panic: {}", panic_info);
