--- conflicted
+++ resolved
@@ -9507,25 +9507,15 @@
     run_loop_thread.join().unwrap();
 }
 
-<<<<<<< HEAD
 /// Verify that a node in which there is no prepare-phase block can be recovered by
 /// live-instantiating shadow tenures in the prepare phase
 #[test]
 #[ignore]
 fn test_shadow_recovery() {
-=======
-#[test]
-#[ignore]
-/// This test is testing that the clarity cost spend down works as expected,
-/// spreading clarity contract calls across the tenure instead of all in the first block.
-/// It also ensures that the clarity cost resets at the start of each tenure.
-fn clarity_cost_spend_down() {
->>>>>>> a7e89bc4
     if env::var("BITCOIND_TEST") != Ok("1".into()) {
         return;
     }
 
-<<<<<<< HEAD
     let mut signer_test: SignerTest<SpawnedSigner> = SignerTest::new(1, vec![]);
     signer_test.boot_to_epoch_3();
 
@@ -9692,7 +9682,18 @@
     assert!(has_epoch_3_recovery);
     assert!(has_shadow_blocks);
     assert!(has_epoch_3_failure);
-=======
+}
+
+#[test]
+#[ignore]
+/// This test is testing that the clarity cost spend down works as expected,
+/// spreading clarity contract calls across the tenure instead of all in the first block.
+/// It also ensures that the clarity cost resets at the start of each tenure.
+fn clarity_cost_spend_down() {
+    if env::var("BITCOIND_TEST") != Ok("1".into()) {
+        return;
+    }
+
     let (mut naka_conf, _miner_account) = naka_neon_integration_conf(None);
     let http_origin = format!("http://{}", &naka_conf.node.rpc_bind);
     let num_signers = 30;
@@ -9981,5 +9982,4 @@
     run_loop_stopper.store(false, Ordering::SeqCst);
 
     run_loop_thread.join().unwrap();
->>>>>>> a7e89bc4
 }