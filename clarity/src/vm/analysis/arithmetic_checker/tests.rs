// Copyright (C) 2013-2020 Blocstack PBC, a public benefit corporation
// Copyright (C) 2020 Stacks Open Internet Foundation
//
// This program is free software: you can redistribute it and/or modify
// it under the terms of the GNU General Public License as published by
// the Free Software Foundation, either version 3 of the License, or
// (at your option) any later version.
//
// This program is distributed in the hope that it will be useful,
// but WITHOUT ANY WARRANTY; without even the implied warranty of
// MERCHANTABILITY or FITNESS FOR A PARTICULAR PURPOSE.  See the
// GNU General Public License for more details.
//
// You should have received a copy of the GNU General Public License
// along with this program.  If not, see <http://www.gnu.org/licenses/>.

<<<<<<< HEAD
use crate::vm::ClarityVersion;
#[cfg(test)]
use rstest::rstest;
#[cfg(test)]
use rstest_reuse::{self, *};
use vm::analysis::type_checker::tests::mem_type_check;
use vm::analysis::{
=======
use crate::vm::analysis::{
>>>>>>> 9dd09ab7
    arithmetic_checker::ArithmeticOnlyChecker, arithmetic_checker::Error,
    arithmetic_checker::Error::*, ContractAnalysis,
};
use crate::vm::ast::parse;
use crate::vm::costs::LimitedCostTracker;
use crate::vm::functions::define::DefineFunctions;
use crate::vm::functions::NativeFunctions;
use crate::vm::types::QualifiedContractIdentifier;
use crate::vm::variables::NativeVariables;

#[template]
#[rstest]
#[case(ClarityVersion::Clarity1)]
#[case(ClarityVersion::Clarity2)]
fn test_clarity_versions_arith_checker(#[case] version: ClarityVersion) {}

/// Checks whether or not a contract only contains arithmetic expressions (for example, defining a
/// map would not pass this check).
/// This check is useful in determining the validity of new potential cost functions.
fn arithmetic_check(contract: &str, version: ClarityVersion) -> Result<(), Error> {
    let contract_identifier = QualifiedContractIdentifier::transient();
    let expressions = parse(&contract_identifier, contract, version).unwrap();

    let analysis = ContractAnalysis::new(
        contract_identifier,
        expressions,
        LimitedCostTracker::new_free(),
        version,
    );

    ArithmeticOnlyChecker::run(&analysis)
}

fn check_good(contract: &str) {
    let analysis = mem_type_check(contract).unwrap().1;
    ArithmeticOnlyChecker::run(&analysis).expect("Should pass arithmetic checks");
}

#[apply(test_clarity_versions_arith_checker)]
fn test_bad_defines(#[case] version: ClarityVersion) {
    let tests = [
        ("(define-public (foo) (ok 1))", DefineTypeForbidden(DefineFunctions::PublicFunction)),
        ("(define-map foo-map ((a uint)) ((b uint))) (define-private (foo) (map-get? foo-map {a: u1}))", DefineTypeForbidden(DefineFunctions::Map)),
        ("(define-data-var foo-var uint u1) (define-private (foo) (var-get foo-var))", DefineTypeForbidden(DefineFunctions::PersistedVariable)),
        ("(define-fungible-token tokaroos u500)", DefineTypeForbidden(DefineFunctions::FungibleToken)),
        ("(define-fungible-token tokaroos)", DefineTypeForbidden(DefineFunctions::FungibleToken)),
        ("(define-non-fungible-token tokaroos uint)", DefineTypeForbidden(DefineFunctions::NonFungibleToken)),
        ("(define-trait foo-trait ((foo (uint)) (response uint uint)))", DefineTypeForbidden(DefineFunctions::Trait)),
    ];

    // Check bad defines for each clarity version
    for (contract, error) in tests.iter() {
        assert_eq!(
            arithmetic_check(contract, version),
            Err(error.clone()),
            "Check contract:\n {}",
            contract
        );
    }
}

#[test]
fn test_variables_fail_arithmetic_check_clarity1() {
    // Tests the behavior using Clarity1.
    let tests = [
        (
            "(define-private (foo) burn-block-height)",
            Err(VariableForbidden(NativeVariables::BurnBlockHeight)),
        ),
        (
            "(define-private (foo) block-height)",
            Err(VariableForbidden(NativeVariables::BlockHeight)),
        ),
        (
            "(define-private (foo) tx-sender)",
            Err(VariableForbidden(NativeVariables::TxSender)),
        ),
        (
            "(define-private (foo) contract-caller)",
            Err(VariableForbidden(NativeVariables::ContractCaller)),
        ),
        (
            "(define-private (foo) is-in-regtest)",
            Err(VariableForbidden(NativeVariables::Regtest)),
        ),
        (
            "(define-private (foo) stx-liquid-supply)",
            Err(VariableForbidden(NativeVariables::TotalLiquidMicroSTX)),
        ),
        ("(define-private (foo) tx-sponsor?)", Ok(())),
        ("(define-private (foo) is-in-mainnet)", Ok(())),
    ];

    for (contract, result) in tests.iter() {
        assert_eq!(
            arithmetic_check(contract, ClarityVersion::Clarity1),
            result.clone(),
            "Check contract:\n {}",
            contract
        );
    }

    let tests = [
        "(define-private (foo) (begin true false none))",
        "(define-private (foo) 1)",
    ];

    for contract in tests.iter() {
        check_good(contract);
    }
}

#[test]
fn test_variables_fail_arithmetic_check_clarity2() {
    // Tests the behavior using Clarity2.
    let tests = [
        (
            "(define-private (foo) burn-block-height)",
            Err(VariableForbidden(NativeVariables::BurnBlockHeight)),
        ),
        (
            "(define-private (foo) block-height)",
            Err(VariableForbidden(NativeVariables::BlockHeight)),
        ),
        (
            "(define-private (foo) tx-sender)",
            Err(VariableForbidden(NativeVariables::TxSender)),
        ),
        (
            "(define-private (foo) contract-caller)",
            Err(VariableForbidden(NativeVariables::ContractCaller)),
        ),
        (
            "(define-private (foo) is-in-regtest)",
            Err(VariableForbidden(NativeVariables::Regtest)),
        ),
        (
            "(define-private (foo) stx-liquid-supply)",
            Err(VariableForbidden(NativeVariables::TotalLiquidMicroSTX)),
        ),
        (
            "(define-private (foo) tx-sponsor?)",
            Err(VariableForbidden(NativeVariables::TxSponsor)),
        ),
        (
            "(define-private (foo) is-in-mainnet)",
            Err(VariableForbidden(NativeVariables::Mainnet)),
        ),
    ];

    for (contract, result) in tests.iter() {
        assert_eq!(
            arithmetic_check(contract, ClarityVersion::Clarity2),
            result.clone(),
            "Check contract:\n {}",
            contract
        );
    }
}

#[test]
fn test_functions_clarity1() {
    // Tests all functions against Clarity1 VM. Results should be different for Clarity1 vs Clarity2 functions.
    let tests = [
        // Clarity1 functions.
        ("(define-private (foo) (at-block 0x0202020202020202020202020202020202020202020202020202020202020202 (+ 1 2)))",
         Err(FunctionNotPermitted(NativeFunctions::AtBlock))),
        ("(define-private (foo) (map-get? foo-map {a: u1}))",
         Err(FunctionNotPermitted(NativeFunctions::FetchEntry))),
        ("(define-private (foo) (map-delete foo-map {a: u1}))",
         Err(FunctionNotPermitted(NativeFunctions::DeleteEntry))),
        ("(define-private (foo) (map-set foo-map {a: u1} {b: u2}))",
         Err(FunctionNotPermitted(NativeFunctions::SetEntry))),
        ("(define-private (foo) (map-insert foo-map {a: u1} {b: u2}))",
         Err(FunctionNotPermitted(NativeFunctions::InsertEntry))),
        ("(define-private (foo) (var-get foo-var))",
         Err(FunctionNotPermitted(NativeFunctions::FetchVar))),
        ("(define-private (foo) (var-set foo-var u2))",
         Err(FunctionNotPermitted(NativeFunctions::SetVar))),
        ("(define-private (foo (a principal)) (ft-get-balance tokaroos a))",
         Err(FunctionNotPermitted(NativeFunctions::GetTokenBalance))),
        ("(define-private (foo (a principal)) 
          (ft-transfer? stackaroo u50 'SZ2J6ZY48GV1EZ5V2V5RB9MP66SW86PYKKQ9H6DPR 'SPAXYA5XS51713FDTQ8H94EJ4V579CXMTRNBZKSF))",
         Err(FunctionNotPermitted(NativeFunctions::TransferToken))),
        ("(define-private (foo (a principal)) 
          (ft-mint? stackaroo u100 'SZ2J6ZY48GV1EZ5V2V5RB9MP66SW86PYKKQ9H6DPR))",
         Err(FunctionNotPermitted(NativeFunctions::MintToken))),
        ("(define-private (foo (a principal)) 
           (nft-mint? stackaroo \"Roo\" 'SZ2J6ZY48GV1EZ5V2V5RB9MP66SW86PYKKQ9H6DPR))",
         Err(FunctionNotPermitted(NativeFunctions::MintAsset))),
        ("(nft-transfer? stackaroo \"Roo\" 'SZ2J6ZY48GV1EZ5V2V5RB9MP66SW86PYKKQ9H6DPR 'SPAXYA5XS51713FDTQ8H94EJ4V579CXMTRNBZKSF)",
         Err(FunctionNotPermitted(NativeFunctions::TransferAsset))),
        ("(nft-get-owner? stackaroo \"Roo\")",
         Err(FunctionNotPermitted(NativeFunctions::GetAssetOwner))),
        ("(get-block-info? id-header-hash 0)",
         Err(FunctionNotPermitted(NativeFunctions::GetBlockInfo))),
        ("(define-private (foo) (contract-call? .bar outer-call))",
         Err(FunctionNotPermitted(NativeFunctions::ContractCall))),
        ("(stx-get-balance 'SPAXYA5XS51713FDTQ8H94EJ4V579CXMTRNBZKSF)",
         Err(FunctionNotPermitted(NativeFunctions::GetStxBalance))),
        ("(stx-burn? u100 'SPAXYA5XS51713FDTQ8H94EJ4V579CXMTRNBZKSF)",
         Err(FunctionNotPermitted(NativeFunctions::StxBurn))),
        (r#"(stx-transfer? u100 'SPAXYA5XS51713FDTQ8H94EJ4V579CXMTRNBZKSF 'SPAXYA5XS51713FDTQ8H94EJ4V579CXMTRNBZKSF)"#,
         Err(FunctionNotPermitted(NativeFunctions::StxTransfer))),
        ("(define-private (foo (a (list 3 uint)))
           (map log2 a))",
         Err(FunctionNotPermitted(NativeFunctions::Map))),
        ("(define-private (foo (a (list 3 (optional uint))))
           (filter is-none a))",
         Err(FunctionNotPermitted(NativeFunctions::Filter))),
        ("(define-private (foo (a (list 3 uint)))
           (append a u4))",
         Err(FunctionNotPermitted(NativeFunctions::Append))),
        ("(define-private (foo (a (list 3 uint)))
           (concat a a))",
         Err(FunctionNotPermitted(NativeFunctions::Concat))),
        ("(define-private (foo (a (list 3 uint)))
           (as-max-len? a u4))",
         Err(FunctionNotPermitted(NativeFunctions::AsMaxLen))),
        ("(define-private (foo) (print 10))",
         Err(FunctionNotPermitted(NativeFunctions::Print))),
        ("(define-private (foo) (list 3 4 10))",
         Err(FunctionNotPermitted(NativeFunctions::ListCons))),
        ("(define-private (foo) (keccak256 0))",
         Err(FunctionNotPermitted(NativeFunctions::Keccak256))),
        ("(define-private (foo) (hash160 0))",
         Err(FunctionNotPermitted(NativeFunctions::Hash160))),
        ("(define-private (foo) (secp256k1-recover? 0xde5b9eb9e7c5592930eb2e30a01369c36586d872082ed8181ee83d2a0ec20f04  0x8738487ebe69b93d8e51583be8eee50bb4213fc49c767d329632730cc193b873554428fc936ca3569afc15f1c9365f6591d6251a89fee9c9ac661116824d3a1301))",
         Err(FunctionNotPermitted(NativeFunctions::Secp256k1Recover))),
        ("(define-private (foo) (secp256k1-verify 0xde5b9eb9e7c5592930eb2e30a01369c36586d872082ed8181ee83d2a0ec20f04
 0x8738487ebe69b93d8e51583be8eee50bb4213fc49c767d329632730cc193b873554428fc936ca3569afc15f1c9365f6591d6251a89fee9c9ac661116824d3a13
 0x03adb8de4bfb65db2cfd6120d55c6526ae9c52e675db7e47308636534ba7786110))",
         Err(FunctionNotPermitted(NativeFunctions::Secp256k1Verify))),
        ("(define-private (foo) (sha256 0))",
         Err(FunctionNotPermitted(NativeFunctions::Sha256))),
        ("(define-private (foo) (sha512 0))",
         Err(FunctionNotPermitted(NativeFunctions::Sha512))),
        ("(define-private (foo) (sha512/256 0))",
         Err(FunctionNotPermitted(NativeFunctions::Sha512Trunc256))),

        // Clarity2 functions.
        (r#"(stx-transfer-memo? u100 'SPAXYA5XS51713FDTQ8H94EJ4V579CXMTRNBZKSF 'SPAXYA5XS51713FDTQ8H94EJ4V579CXMTRNBZKSF 0x010203)"#,
         Ok(())),
        ("(define-private (foo (a (list 3 uint)))
         (slice a u2 u3))",
         Ok(())),
    ];

    for (contract, result) in tests.iter() {
        assert_eq!(
            arithmetic_check(contract, ClarityVersion::Clarity1),
            result.clone(),
            "Check contract:\n {}",
            contract
        );
    }
}

#[test]
fn test_functions_clarity2() {
    // Tests functions against Clarity2 VM. The Clarity1 functions should still cause an error.
    let tests = [
        // Clarity2 functions.
        (r#"(stx-transfer-memo? u100 'SPAXYA5XS51713FDTQ8H94EJ4V579CXMTRNBZKSF 'SPAXYA5XS51713FDTQ8H94EJ4V579CXMTRNBZKSF 0x010203)"#,
        Err(FunctionNotPermitted(NativeFunctions::StxTransferMemo))),
        ("(define-private (foo (a (list 3 uint)))
              (slice a u2 u3))",
         Err(FunctionNotPermitted(NativeFunctions::Slice))),

        // Clarity1 functions.
        ("(define-private (foo) (at-block 0x0202020202020202020202020202020202020202020202020202020202020202 (+ 1 2)))",
         Err(FunctionNotPermitted(NativeFunctions::AtBlock))),
        ("(define-private (foo) (map-get? foo-map {a: u1}))",
         Err(FunctionNotPermitted(NativeFunctions::FetchEntry))),
        ("(define-private (foo) (map-delete foo-map {a: u1}))",
         Err(FunctionNotPermitted(NativeFunctions::DeleteEntry))),
        ("(define-private (foo) (map-set foo-map {a: u1} {b: u2}))",
         Err(FunctionNotPermitted(NativeFunctions::SetEntry))),
        ("(define-private (foo) (map-insert foo-map {a: u1} {b: u2}))",
         Err(FunctionNotPermitted(NativeFunctions::InsertEntry))),
        ("(define-private (foo) (var-get foo-var))",
         Err(FunctionNotPermitted(NativeFunctions::FetchVar))),
        ("(define-private (foo) (var-set foo-var u2))",
         Err(FunctionNotPermitted(NativeFunctions::SetVar))),
        ("(define-private (foo (a principal)) (ft-get-balance tokaroos a))",
         Err(FunctionNotPermitted(NativeFunctions::GetTokenBalance))),
        ("(define-private (foo (a principal))
          (ft-transfer? stackaroo u50 'SZ2J6ZY48GV1EZ5V2V5RB9MP66SW86PYKKQ9H6DPR 'SPAXYA5XS51713FDTQ8H94EJ4V579CXMTRNBZKSF))",
         Err(FunctionNotPermitted(NativeFunctions::TransferToken))),
        ("(define-private (foo (a principal))
          (ft-mint? stackaroo u100 'SZ2J6ZY48GV1EZ5V2V5RB9MP66SW86PYKKQ9H6DPR))",
         Err(FunctionNotPermitted(NativeFunctions::MintToken))),
        ("(define-private (foo (a principal))
           (nft-mint? stackaroo \"Roo\" 'SZ2J6ZY48GV1EZ5V2V5RB9MP66SW86PYKKQ9H6DPR))",
         Err(FunctionNotPermitted(NativeFunctions::MintAsset))),
        ("(nft-transfer? stackaroo \"Roo\" 'SZ2J6ZY48GV1EZ5V2V5RB9MP66SW86PYKKQ9H6DPR 'SPAXYA5XS51713FDTQ8H94EJ4V579CXMTRNBZKSF)",
         Err(FunctionNotPermitted(NativeFunctions::TransferAsset))),
        ("(nft-get-owner? stackaroo \"Roo\")",
         Err(FunctionNotPermitted(NativeFunctions::GetAssetOwner))),
        ("(get-block-info? id-header-hash 0)",
         Err(FunctionNotPermitted(NativeFunctions::GetBlockInfo))),
        ("(define-private (foo) (contract-call? .bar outer-call))",
         Err(FunctionNotPermitted(NativeFunctions::ContractCall))),
        ("(stx-get-balance 'SPAXYA5XS51713FDTQ8H94EJ4V579CXMTRNBZKSF)",
         Err(FunctionNotPermitted(NativeFunctions::GetStxBalance))),
        ("(stx-burn? u100 'SPAXYA5XS51713FDTQ8H94EJ4V579CXMTRNBZKSF)",
         Err(FunctionNotPermitted(NativeFunctions::StxBurn))),
        (r#"(stx-transfer? u100 'SPAXYA5XS51713FDTQ8H94EJ4V579CXMTRNBZKSF 'SPAXYA5XS51713FDTQ8H94EJ4V579CXMTRNBZKSF)"#,
         Err(FunctionNotPermitted(NativeFunctions::StxTransfer))),
        ("(define-private (foo (a (list 3 uint)))
           (map log2 a))",
         Err(FunctionNotPermitted(NativeFunctions::Map))),
        ("(define-private (foo (a (list 3 (optional uint))))
           (filter is-none a))",
         Err(FunctionNotPermitted(NativeFunctions::Filter))),
        ("(define-private (foo (a (list 3 uint)))
           (append a u4))",
         Err(FunctionNotPermitted(NativeFunctions::Append))),
        ("(define-private (foo (a (list 3 uint)))
           (concat a a))",
         Err(FunctionNotPermitted(NativeFunctions::Concat))),
        ("(define-private (foo (a (list 3 uint)))
           (as-max-len? a u4))",
         Err(FunctionNotPermitted(NativeFunctions::AsMaxLen))),
        ("(define-private (foo) (print 10))",
         Err(FunctionNotPermitted(NativeFunctions::Print))),
        ("(define-private (foo) (list 3 4 10))",
         Err(FunctionNotPermitted(NativeFunctions::ListCons))),
        ("(define-private (foo) (keccak256 0))",
         Err(FunctionNotPermitted(NativeFunctions::Keccak256))),
        ("(define-private (foo) (hash160 0))",
         Err(FunctionNotPermitted(NativeFunctions::Hash160))),
        ("(define-private (foo) (secp256k1-recover? 0xde5b9eb9e7c5592930eb2e30a01369c36586d872082ed8181ee83d2a0ec20f04  0x8738487ebe69b93d8e51583be8eee50bb4213fc49c767d329632730cc193b873554428fc936ca3569afc15f1c9365f6591d6251a89fee9c9ac661116824d3a1301))",
         Err(FunctionNotPermitted(NativeFunctions::Secp256k1Recover))),
        ("(define-private (foo) (secp256k1-verify 0xde5b9eb9e7c5592930eb2e30a01369c36586d872082ed8181ee83d2a0ec20f04
 0x8738487ebe69b93d8e51583be8eee50bb4213fc49c767d329632730cc193b873554428fc936ca3569afc15f1c9365f6591d6251a89fee9c9ac661116824d3a13
 0x03adb8de4bfb65db2cfd6120d55c6526ae9c52e675db7e47308636534ba7786110))",
         Err(FunctionNotPermitted(NativeFunctions::Secp256k1Verify))),
        ("(define-private (foo) (sha256 0))",
         Err(FunctionNotPermitted(NativeFunctions::Sha256))),
        ("(define-private (foo) (sha512 0))",
         Err(FunctionNotPermitted(NativeFunctions::Sha512))),
        ("(define-private (foo) (sha512/256 0))",
         Err(FunctionNotPermitted(NativeFunctions::Sha512Trunc256))),
    ];

    for (contract, result) in tests.iter() {
        assert_eq!(
            arithmetic_check(contract, ClarityVersion::Clarity2),
            result.clone(),
            "Check contract:\n {}",
            contract
        );
    }
}

#[test]
fn test_functions_contract() {
    let good_tests = [
        "(match (if (is-eq 0 1) (ok 1) (err 2))
            ok-val (+ 1 ok-val)
            err-val (+ 2 err-val))",
        "(match (if (is-eq 0 1) (some 1) none)
            ok-val (+ 1 ok-val)
            2)",
        "(get a { a: (+ 9 1), b: (if (> 2 3) (* 4 4) (/ 4 2)) })",
        "(define-private (foo)
           (let ((a (+ 3 2 3))) (log2 a)))",
        "(define-private (foo)
           (let ((a (+ 32 3 4)) (b (- 32 1))
                 (c (if (and (< 3 2) (<= 3 2) (>= 4 5) (or (is-eq (mod 5 4) 0) (not (> 3 2))))
                    (pow u2 (log2 (sqrti u100000)))
                    (xor u120 u280)))
                 (d (default-to u0 (some u2))))
             (begin (unwrap! (some u3) u1)
                    (unwrap-err! (err u5) u4)
                    (asserts! true u4)
                    (unwrap-panic (some u3))
                    (unwrap-err-panic (err u5)))))",
        "(define-private (foo) (to-int (to-uint 34)))
         (define-private (bar) (foo))",
        "(define-private (foo) (begin
           (is-some (some 4))
           (is-none (some 4))
           (is-ok (ok 4))
           (is-err (ok 5))
           (try! (some 4))
           (some 5)))
         (define-read-only (bar) (foo))",
    ];

    for contract in good_tests.iter() {
        check_good(contract);
    }
}<|MERGE_RESOLUTION|>--- conflicted
+++ resolved
@@ -14,17 +14,14 @@
 // You should have received a copy of the GNU General Public License
 // along with this program.  If not, see <http://www.gnu.org/licenses/>.
 
-<<<<<<< HEAD
 use crate::vm::ClarityVersion;
 #[cfg(test)]
 use rstest::rstest;
 #[cfg(test)]
 use rstest_reuse::{self, *};
-use vm::analysis::type_checker::tests::mem_type_check;
-use vm::analysis::{
-=======
+
+use crate::vm::analysis::mem_type_check;
 use crate::vm::analysis::{
->>>>>>> 9dd09ab7
     arithmetic_checker::ArithmeticOnlyChecker, arithmetic_checker::Error,
     arithmetic_checker::Error::*, ContractAnalysis,
 };
@@ -58,8 +55,8 @@
     ArithmeticOnlyChecker::run(&analysis)
 }
 
-fn check_good(contract: &str) {
-    let analysis = mem_type_check(contract).unwrap().1;
+fn check_good(contract: &str, version: ClarityVersion) {
+    let analysis = mem_type_check(contract, version).unwrap().1;
     ArithmeticOnlyChecker::run(&analysis).expect("Should pass arithmetic checks");
 }
 
@@ -133,7 +130,7 @@
     ];
 
     for contract in tests.iter() {
-        check_good(contract);
+        check_good(contract, ClarityVersion::Clarity1);
     }
 }
 
@@ -417,6 +414,7 @@
     ];
 
     for contract in good_tests.iter() {
-        check_good(contract);
+        check_good(contract, ClarityVersion::Clarity1);
+        check_good(contract, ClarityVersion::Clarity2);
     }
 }