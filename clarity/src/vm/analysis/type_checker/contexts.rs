--- conflicted
+++ resolved
@@ -71,244 +71,6 @@
     }
 }
 
-<<<<<<< HEAD
-=======
-impl ContractContext {
-    pub fn new(
-        contract_identifier: QualifiedContractIdentifier,
-        clarity_version: ClarityVersion,
-    ) -> ContractContext {
-        ContractContext {
-            contract_identifier,
-            variable_types: HashMap::new(),
-            private_function_types: HashMap::new(),
-            public_function_types: HashMap::new(),
-            read_only_function_types: HashMap::new(),
-            map_types: HashMap::new(),
-            persisted_variable_types: HashMap::new(),
-            fungible_tokens: HashSet::new(),
-            non_fungible_tokens: HashMap::new(),
-            traits: TraitContext::new(clarity_version),
-            implemented_traits: HashSet::new(),
-        }
-    }
-
-    /// Checks if the contract represented by this `ContractContext` is the
-    /// same contract referenced by `other`
-    pub fn is_contract(&self, other: &QualifiedContractIdentifier) -> bool {
-        &self.contract_identifier == other
-    }
-
-    pub fn check_name_used(&self, name: &str) -> CheckResult<()> {
-        if self.variable_types.contains_key(name)
-            || self.persisted_variable_types.contains_key(name)
-            || self.private_function_types.contains_key(name)
-            || self.public_function_types.contains_key(name)
-            || self.fungible_tokens.contains(name)
-            || self.non_fungible_tokens.contains_key(name)
-            || self.traits.is_name_used(name)
-            || self.map_types.contains_key(name)
-        {
-            Err(CheckError::new(CheckErrors::NameAlreadyUsed(
-                name.to_string(),
-            )))
-        } else {
-            Ok(())
-        }
-    }
-
-    fn check_function_type(&mut self, f_name: &str) -> CheckResult<()> {
-        self.check_name_used(f_name)?;
-        Ok(())
-    }
-
-    pub fn ft_exists(&self, name: &str) -> bool {
-        self.fungible_tokens.contains(name)
-    }
-
-    pub fn get_nft_type(&self, name: &str) -> Option<&TypeSignature> {
-        self.non_fungible_tokens.get(name)
-    }
-
-    pub fn add_public_function_type(
-        &mut self,
-        name: ClarityName,
-        func_type: FunctionType,
-    ) -> CheckResult<()> {
-        self.check_function_type(&name)?;
-        self.public_function_types.insert(name, func_type);
-        Ok(())
-    }
-
-    pub fn add_read_only_function_type(
-        &mut self,
-        name: ClarityName,
-        func_type: FunctionType,
-    ) -> CheckResult<()> {
-        self.check_function_type(&name)?;
-        self.read_only_function_types.insert(name, func_type);
-        Ok(())
-    }
-
-    pub fn add_private_function_type(
-        &mut self,
-        name: ClarityName,
-        func_type: FunctionType,
-    ) -> CheckResult<()> {
-        self.check_function_type(&name)?;
-        self.private_function_types.insert(name, func_type);
-        Ok(())
-    }
-
-    pub fn add_map_type(
-        &mut self,
-        map_name: ClarityName,
-        map_type: (TypeSignature, TypeSignature),
-    ) -> CheckResult<()> {
-        self.check_name_used(&map_name)?;
-        self.map_types.insert(map_name, map_type);
-        Ok(())
-    }
-
-    pub fn add_variable_type(
-        &mut self,
-        const_name: ClarityName,
-        var_type: TypeSignature,
-    ) -> CheckResult<()> {
-        self.check_name_used(&const_name)?;
-        self.variable_types.insert(const_name, var_type);
-        Ok(())
-    }
-
-    pub fn clear_variable_types(&mut self) {
-        self.variable_types.clear();
-    }
-
-    pub fn add_persisted_variable_type(
-        &mut self,
-        var_name: ClarityName,
-        var_type: TypeSignature,
-    ) -> CheckResult<()> {
-        self.check_name_used(&var_name)?;
-        self.persisted_variable_types.insert(var_name, var_type);
-        Ok(())
-    }
-
-    pub fn add_ft(&mut self, token_name: ClarityName) -> CheckResult<()> {
-        self.check_name_used(&token_name)?;
-        self.fungible_tokens.insert(token_name);
-        Ok(())
-    }
-
-    pub fn add_nft(
-        &mut self,
-        token_name: ClarityName,
-        token_type: TypeSignature,
-    ) -> CheckResult<()> {
-        self.check_name_used(&token_name)?;
-        self.non_fungible_tokens.insert(token_name, token_type);
-        Ok(())
-    }
-
-    pub fn add_defined_trait(
-        &mut self,
-        trait_name: ClarityName,
-        trait_signature: BTreeMap<ClarityName, FunctionSignature>,
-    ) -> CheckResult<()> {
-        self.traits.add_defined_trait(
-            self.contract_identifier.clone(),
-            trait_name,
-            trait_signature,
-        )
-    }
-
-    pub fn add_used_trait(
-        &mut self,
-        alias: ClarityName,
-        trait_id: TraitIdentifier,
-        trait_signature: BTreeMap<ClarityName, FunctionSignature>,
-    ) -> CheckResult<()> {
-        self.traits.add_used_trait(alias, trait_id, trait_signature)
-    }
-
-    pub fn add_implemented_trait(&mut self, trait_identifier: TraitIdentifier) -> CheckResult<()> {
-        self.implemented_traits.insert(trait_identifier);
-        Ok(())
-    }
-
-    pub fn get_trait(
-        &self,
-        trait_id: &TraitIdentifier,
-    ) -> Option<&BTreeMap<ClarityName, FunctionSignature>> {
-        self.traits.get_trait(trait_id)
-    }
-
-    pub fn get_map_type(&self, map_name: &str) -> Option<&(TypeSignature, TypeSignature)> {
-        self.map_types.get(map_name)
-    }
-
-    pub fn get_variable_type(&self, name: &str) -> Option<&TypeSignature> {
-        self.variable_types.get(name)
-    }
-
-    pub fn get_persisted_variable_type(&self, name: &str) -> Option<&TypeSignature> {
-        self.persisted_variable_types.get(name)
-    }
-
-    pub fn get_function_type(&self, name: &str) -> Option<&FunctionType> {
-        if let Some(f_type) = self.public_function_types.get(name) {
-            Some(f_type)
-        } else if let Some(f_type) = self.private_function_types.get(name) {
-            Some(f_type)
-        } else {
-            self.read_only_function_types.get(name)
-        }
-    }
-
-    /// This function consumes the ContractContext, and puts the relevant information
-    ///  into the provided ContractAnalysis
-    pub fn into_contract_analysis(mut self, contract_analysis: &mut ContractAnalysis) {
-        for (name, function_type) in self.public_function_types.drain() {
-            contract_analysis.add_public_function(name.into(), function_type);
-        }
-
-        for (name, function_type) in self.read_only_function_types.drain() {
-            contract_analysis.add_read_only_function(name.into(), function_type);
-        }
-
-        for (name, (key_type, map_type)) in self.map_types.drain() {
-            contract_analysis.add_map_type(name.into(), key_type, map_type);
-        }
-
-        for (name, function_type) in self.private_function_types.drain() {
-            contract_analysis.add_private_function(name.into(), function_type);
-        }
-
-        for (name, variable_type) in self.variable_types.drain() {
-            contract_analysis.add_variable_type(name.into(), variable_type);
-        }
-
-        for (name, persisted_variable_type) in self.persisted_variable_types.drain() {
-            contract_analysis.add_persisted_variable_type(name.into(), persisted_variable_type);
-        }
-
-        for name in self.fungible_tokens.drain() {
-            contract_analysis.add_fungible_token(name.into());
-        }
-
-        for (name, nft_type) in self.non_fungible_tokens.drain() {
-            contract_analysis.add_non_fungible_token(name.into(), nft_type);
-        }
-
-        self.traits.into_contract_analysis(contract_analysis);
-
-        for trait_identifier in self.implemented_traits.drain() {
-            contract_analysis.add_implemented_trait(trait_identifier);
-        }
-    }
-}
-
->>>>>>> 0f6ea201
 impl<'a> TypingContext<'a> {
     pub fn new(epoch: StacksEpochId, clarity_version: ClarityVersion) -> TypingContext<'static> {
         TypingContext {
