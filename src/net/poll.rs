/*
 copyright: (c) 2013-2019 by Blockstack PBC, a public benefit corporation.

 This file is part of Blockstack.

 Blockstack is free software. You may redistribute or modify
 it under the terms of the GNU General Public License as published by
 the Free Software Foundation, either version 3 of the License or
 (at your option) any later version.

 Blockstack is distributed in the hope that it will be useful,
 but WITHOUT ANY WARRANTY, including without the implied warranty of
 MERCHANTABILITY or FITNESS FOR A PARTICULAR PURPOSE. See the
 GNU General Public License for more details.

 You should have received a copy of the GNU General Public License
 along with Blockstack. If not, see <http://www.gnu.org/licenses/>.
*/

use net::PeerAddress;
use net::Neighbor;
use net::NeighborKey;
use net::Error as net_error;

use util::db::Error as db_error;
use util::db::DBConn;

use std::net;
use std::net::SocketAddr;
use std::collections::HashMap;
use std::collections::HashSet;
use std::time::Duration;
use std::io;
use std::io::Read;
use std::io::Write;
use std::io::Error as io_error;
use std::io::ErrorKind;
use std::time;

use util::log;
use util::sleep_ms;

use mio;
use mio::net as mio_net;
use mio::Ready;
use mio::Token;
use mio::PollOpt;

use std::net::Shutdown;

use rand::RngCore;
use rand;

pub const NUM_NEIGHBORS : u32 = 32;

const SERVER : Token = mio::Token(0);

pub struct NetworkPollState {
    pub new: HashMap<usize, mio_net::TcpStream>,
    pub ready: Vec<usize>
}

impl NetworkPollState {
    pub fn new() -> NetworkPollState {
        NetworkPollState {
            new: HashMap::new(),
            ready: vec![]
        }
    }
}

// state for a single network server 
pub struct NetworkServerState {
    addr: SocketAddr,
    server_socket: mio_net::TcpListener,
    server_event: mio::Token,
}

// state for the entire network
pub struct NetworkState {
    poll: mio::Poll,
    events: mio::Events,
    event_capacity: usize,
    servers: Vec<NetworkServerState>,
    count: usize,
    event_map: HashMap<usize, usize>        // map socket events to their registered server socket (including server sockets)
}

impl NetworkState {
    pub fn new(event_capacity: usize) -> Result<NetworkState, net_error> {
        let poll = mio::Poll::new()
            .map_err(|e| {
                error!("Failed to initialize poller: {:?}", e);
                net_error::BindError
            })?;
        
        let events = mio::Events::with_capacity(event_capacity);

        Ok(NetworkState {
            poll: poll,
            events: events,
            event_capacity: event_capacity,
            servers: vec![],
            count: 1,
            event_map: HashMap::new()
        })
    }

    fn bind_address(addr: &SocketAddr) -> Result<mio_net::TcpListener, net_error> {
        if !cfg!(test) {
            mio_net::TcpListener::bind(addr)
                .map_err(|e| {
                    error!("Failed to bind to {:?}: {:?}", addr, e);
                    net_error::BindError
                })
        }
        else {
            let mut backoff = 1000;
            let mut rng = rand::thread_rng();
            let mut count = 1000;
            loop {
                match mio_net::TcpListener::bind(addr) {
                    Ok(server) => {
                        return Ok(server);
                    },
                    Err(e) => match e.kind() {
                        io::ErrorKind::AddrInUse => {
                            debug!("Waiting {} millis and trying to bind {:?} again", backoff, addr);
                            sleep_ms(backoff);
                            backoff = count + (rng.next_u64() % count);
                            count += count;
                            continue;
                        },
                        _ => {
                            debug!("Failed to bind {:?}: {:?}", addr, &e);
                            return Err(net_error::BindError);
                        }
                    }
                }
            }
        }
    }

    /// Bind to the given socket address.
    /// Returns the handle to the poll state, used to key network poll events.
    pub fn bind(&mut self, addr: &SocketAddr) -> Result<usize, net_error> {
        let server = NetworkState::bind_address(addr)?;
        let next_server_event = self.next_event_id()?;

        self.poll.register(&server, mio::Token(next_server_event), Ready::all(), PollOpt::edge())
            .map_err(|e| {
                error!("Failed to register server socket: {:?}", &e);
                net_error::BindError
            })?;

        let network_server = NetworkServerState {
            addr: addr.clone(),
            server_socket: server,
            server_event: mio::Token(next_server_event),
        };

        assert!(!self.event_map.contains_key(&next_server_event), "BUG: failed to generate an unused server event ID");

        self.servers.push(network_server);
        self.event_map.insert(next_server_event, 0);        // server events always mapped to 0

        Ok(next_server_event)
    }

    /// Register a socket for read/write notifications with this poller.
    /// Try to use the given hint_event_id value, but generate a different event ID if it's been
    /// taken.
    /// Return the actual event ID used (it may be different than hint_event_id)
    pub fn register(&mut self, server_event_id: usize, hint_event_id: usize, sock: &mio_net::TcpStream) -> Result<usize, net_error> {
        let hint_event_id = hint_event_id % self.event_capacity;
        if let Some(x) = self.event_map.get(&server_event_id) {
            if x != &0 {
                // not a server event
                error!("Server event ID {} not mapped to a server token, but to {}", &server_event_id, x);
                return Err(net_error::RegisterError);
            }
        }
        else {
            // not a server event
            panic!("Not a server event ID: {}", &server_event_id);
        }

        // if the event ID is in use, then find another one
        let event_id = 
            if self.event_map.contains_key(&hint_event_id) {
                self.next_event_id()?
            }
            else {
                hint_event_id
            };
        
        self.poll.register(sock, mio::Token(event_id), Ready::all(), PollOpt::edge())
            .map_err(|e| {
                error!("Failed to register socket on server {} event ID {} ({}): {:?}", server_event_id, event_id, hint_event_id, &e);
                net_error::RegisterError
            })?;

        self.event_map.insert(event_id, server_event_id);
        test_debug!("Register socket {:?} as event {} ({}) on server {}", sock, event_id, hint_event_id, server_event_id);
        Ok(event_id)
    }

    /// Deregister a socket event
    pub fn deregister(&mut self, event_id: usize, sock: &mio_net::TcpStream) -> Result<(), net_error> {
        self.poll.deregister(sock)
            .map_err(|e| {
                error!("Failed to deregister socket {}: {:?}", event_id, &e);
                net_error::RegisterError
            })?;
        
        self.event_map.remove(&event_id);

        sock.shutdown(Shutdown::Both)
            .map_err(|_e| net_error::SocketError)?;

        test_debug!("Socket deregistered: {}, {:?}", event_id, sock);
        Ok(())
    }

    fn make_next_event_id(&self, cur_count: usize, in_use: &HashSet<usize>) -> Result<usize, net_error> {
        let mut ret = cur_count;
        for _ in 0..self.event_capacity {
            if self.event_map.contains_key(&ret) || in_use.contains(&ret) {
                ret = (ret + 1) % self.event_capacity;
            }
            else {
                return Ok(ret);
            }
        }
        return Err(net_error::TooManyPeers);
    }

    /// next event ID
    pub fn next_event_id(&mut self) -> Result<usize, net_error> {
        let ret = self.make_next_event_id(self.count, &HashSet::new())?;
        self.count = (ret + 1) % self.event_capacity;
        Ok(ret)
    }

    /// Connect to a remote peer, but don't register it with the poll handle.
    /// The underlying connect(2) is _asynchronous_, so the caller will need to register it with a
    /// poll handle and wait for it to be connected.
    pub fn connect(addr: &SocketAddr) -> Result<mio_net::TcpStream, net_error> {
        let stream = mio_net::TcpStream::connect(addr)
            .map_err(|_e| {
                test_debug!("Failed to convert to mio stream: {:?}", &_e);
                net_error::ConnectionError
            })?;

        // set some helpful defaults
        // Don't go crazy on TIME_WAIT states; have them all die after 5 seconds
        stream.set_linger(Some(time::Duration::from_millis(5000)))
            .map_err(|_e| {
                test_debug!("Failed to set SO_LINGER: {:?}", &_e);
                net_error::ConnectionError
            })?;

        // Disable Nagle algorithm
        stream.set_nodelay(true)
            .map_err(|_e| {
                test_debug!("Failed to set TCP_NODELAY: {:?}", &_e);
                net_error::ConnectionError
            })?;

        // Make sure keep-alive is on, since at least in p2p messages, we keep sockets around
        // for a while.  Linux default is 7200 seconds, so make sure we keep it here.
        stream.set_keepalive(Some(time::Duration::from_millis(7200 * 1000)))
            .map_err(|_e| {
                test_debug!("Failed to set TCP_KEEPALIVE and/or SO_KEEPALIVE: {:?}", &_e);
                net_error::ConnectionError
            })?;

        if cfg!(test) {
            // edge-trigger torture test
            stream.set_send_buffer_size(32).unwrap();
            stream.set_recv_buffer_size(32).unwrap();
        }

        test_debug!("New socket connected to {:?}: {:?}", addr, &stream);
        Ok(stream)
    }

    /// Poll all server sockets.
    /// Returns a map between network server handles (returned by bind()) and their new polling state
    pub fn poll(&mut self, timeout: u64) -> Result<HashMap<usize, NetworkPollState>, net_error> {
        self.events.clear();
        self.poll.poll(&mut self.events, Some(Duration::from_millis(timeout)))
            .map_err(|e| {
                error!("Failed to poll: {:?}", &e);
                net_error::PollError
            })?;

        let mut poll_states = HashMap::new();
        for server in self.servers.iter() {
            // pre-populate with server tokens
            let server_event_id = usize::from(server.server_event);
            poll_states.insert(server_event_id, NetworkPollState::new());
        }

        let mut new_events = HashSet::new();
       
        for event in &self.events {
            let token = event.token();
            let mut is_server_event = false;

            for server in self.servers.iter() {
                // server token?
                if token == server.server_event {
                    // new inbound connection(s)
                    is_server_event = true;
                    let poll_state = poll_states.get_mut(&usize::from(token)).expect(&format!("BUG: FATAL: no poll state registered for server {}", usize::from(token)));
                    
                    loop {
                        let (client_sock, _client_addr) = match server.server_socket.accept() {
                            Ok((client_sock, client_addr)) => (client_sock, client_addr),
                            Err(e) => {
                                match e.kind() {
                                    ErrorKind::WouldBlock => {
                                        break;
                                    },
                                    _ => {
                                        return Err(net_error::AcceptError);
                                    }
                                }
                            }
                        };

                        // this does the same thing as next_event_id(), but we can't borrow self
                        // mutably here (so we'll just do the increment-mod directly).
<<<<<<< HEAD
                        let next_event_id = self.make_next_event_id(self.count, &new_events)?;
=======
                        let next_event_id = match self.make_next_event_id(self.count, &new_events) {
                            Ok(eid) => eid,
                            Err(_e) => {
                                // no poll slots available. Close the socket and carry on.
                                info!("Too many peers, closing {:?}", &_client_addr);
                                let _ = client_sock.shutdown(Shutdown::Both);
                                continue;
                            }
                        };

>>>>>>> f0c70eac
                        self.count = (next_event_id + 1) % self.event_capacity;

                        new_events.insert(next_event_id);
                        
                        test_debug!("New socket accepted from {:?} (event {}) on server {:?}: {:?}", &_client_addr, next_event_id, &server.server_socket, &client_sock);
                        poll_state.new.insert(next_event_id, client_sock);
                    }

                    break;
                }
            }

            if is_server_event {
                continue;
            }

            // event for a client of one of our servers.  which one?
            let event_id = usize::from(token);
            match self.event_map.get(&event_id) {
                Some(server_event_id) => {
                    if let Some(poll_state) = poll_states.get_mut(server_event_id) {
                        test_debug!("Wakeup socket event {} on server {}", event_id, server_event_id);
                        poll_state.ready.push(event_id);
                    }
                    else {
                        warn!("Unknown server event ID {}", server_event_id);
                    }
                },
                None => {
                    warn!("Surreptitious readiness event {}", event_id);
                }
            }
        }

        Ok(poll_states)
    }
}

#[cfg(test)]
mod test {
    use super::*;
    use mio;
    use mio::net as mio_net;
    use mio::Ready;
    use mio::Token;
    use mio::PollOpt;
    
    use std::collections::HashSet;

    #[test]
    fn test_bind() {
        let mut ns = NetworkState::new(100).unwrap();
        let mut server_events = HashSet::new();
        for port in 49000..49010 {
            let addr = format!("127.0.0.1:{}", &port).parse::<SocketAddr>().unwrap();
            let event_id = ns.bind(&addr).unwrap();
            assert!(!server_events.contains(&event_id));
            server_events.insert(event_id);
        }
    }

    #[test]
    fn test_register_deregister() {
        let mut ns = NetworkState::new(100).unwrap();
        let mut server_events = vec![];
        let mut event_ids = HashSet::new();
        for port in 49010..49020 {
            let addr = format!("127.0.0.1:{}", &port).parse::<SocketAddr>().unwrap();
            let event_id = ns.bind(&addr).unwrap();
            server_events.push(event_id);
            event_ids.insert(event_id);
        }

        let mut client_events = vec![];
        for port in 49010..49020 {
            let addr = format!("127.0.0.1:{}", &port).parse::<SocketAddr>().unwrap();
            let sock = NetworkState::connect(&addr).unwrap();

            let event_id = ns.register(server_events[port - 49010], 1, &sock).unwrap();
            assert!(event_id != 0);
            assert!(!event_ids.contains(&event_id));
            ns.deregister(event_id, &sock).unwrap();

            let event_id = ns.register(server_events[port - 49010], 101, &sock).unwrap();
            assert!(event_id != 0);
            assert!(!event_ids.contains(&event_id));
            ns.deregister(event_id, &sock).unwrap();
            
            let event_id = ns.register(server_events[port - 49010], server_events[port - 49010], &sock).unwrap();
            assert!(event_id != 0);
            assert!(!event_ids.contains(&event_id));
            ns.deregister(event_id, &sock).unwrap();

            let event_id = ns.register(server_events[port - 49010], 11, &sock).unwrap();
            assert!(!event_ids.contains(&event_id));

            event_ids.insert(event_id);
            client_events.push(event_id);
        }

        test_debug!("=====");
        for port in 49010..49020 {
            let addr = format!("127.0.0.1:{}", &port).parse::<SocketAddr>().unwrap();
            let sock = NetworkState::connect(&addr).unwrap();

            // can't use non-server events
            assert_eq!(Err(net_error::RegisterError), ns.register(client_events[port - 49010], port - 49010 + 1, &sock));
        }
    }

    #[test]
    fn test_register_too_many_peers() {
        let mut ns = NetworkState::new(20).unwrap();
        let mut server_events = vec![];
        let mut event_ids = HashSet::new();
        for port in 49020..49030 {
            let addr = format!("127.0.0.1:{}", &port).parse::<SocketAddr>().unwrap();
            let event_id = ns.bind(&addr).unwrap();
            server_events.push(event_id);
            event_ids.insert(event_id);
            
            let sock = NetworkState::connect(&addr).unwrap();

            // register 10 client events
            let event_id = ns.register(server_events[port - 49020], 11, &sock).unwrap();
            assert!(!event_ids.contains(&event_id));
        }

        // the 21st socket should fail
        let addr = "127.0.0.1:49020".parse::<SocketAddr>().unwrap();
        let sock = NetworkState::connect(&addr).unwrap();
        let res = ns.register(server_events[0], 11, &sock);
        assert_eq!(Err(net_error::TooManyPeers), res);
    }
}<|MERGE_RESOLUTION|>--- conflicted
+++ resolved
@@ -332,9 +332,6 @@
 
                         // this does the same thing as next_event_id(), but we can't borrow self
                         // mutably here (so we'll just do the increment-mod directly).
-<<<<<<< HEAD
-                        let next_event_id = self.make_next_event_id(self.count, &new_events)?;
-=======
                         let next_event_id = match self.make_next_event_id(self.count, &new_events) {
                             Ok(eid) => eid,
                             Err(_e) => {
@@ -345,7 +342,6 @@
                             }
                         };
 
->>>>>>> f0c70eac
                         self.count = (next_event_id + 1) % self.event_capacity;
 
                         new_events.insert(next_event_id);
