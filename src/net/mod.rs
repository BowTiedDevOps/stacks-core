--- conflicted
+++ resolved
@@ -1362,26 +1362,16 @@
     GetTransactionUnconfirmed(HttpRequestMetadata, Txid),
     PostTransaction(HttpRequestMetadata, StacksTransaction, Option<Attachment>),
     PostBlock(HttpRequestMetadata, ConsensusHash, StacksBlock),
-<<<<<<< HEAD
     PostMicroblock(HttpRequestMetadata, StacksMicroblock, TipRequest),
     GetAccount(HttpRequestMetadata, PrincipalData, TipRequest, bool),
-=======
-    PostMicroblock(HttpRequestMetadata, StacksMicroblock, Option<StacksBlockId>),
-    GetAccount(
-        HttpRequestMetadata,
-        PrincipalData,
-        Option<StacksBlockId>,
-        bool,
-    ),
     GetDataVar(
         HttpRequestMetadata,
         StacksAddress,
         ContractName,
         ClarityName,
-        Option<StacksBlockId>,
+        TipRequest,
         bool,
     ),
->>>>>>> 194a5b84
     GetMapEntry(
         HttpRequestMetadata,
         StacksAddress,
