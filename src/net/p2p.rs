/*
 copyright: (c) 2013-2019 by Blockstack PBC, a public benefit corporation.

 This file is part of Blockstack.

 Blockstack is free software. You may redistribute or modify
 it under the terms of the GNU General Public License as published by
 the Free Software Foundation, either version 3 of the License or
 (at your option) any later version.

 Blockstack is distributed in the hope that it will be useful,
 but WITHOUT ANY WARRANTY, including without the implied warranty of
 MERCHANTABILITY or FITNESS FOR A PARTICULAR PURPOSE. See the
 GNU General Public License for more details.

 You should have received a copy of the GNU General Public License
 along with Blockstack. If not, see <http://www.gnu.org/licenses/>.
*/
use std::mem;

use net::PeerAddress;
use net::Neighbor;
use net::NeighborKey;
use net::Error as net_error;
use net::db::PeerDB;
use net::asn::ASEntry4;

use net::*;

use net::connection::ConnectionOptions;
use net::connection::NetworkReplyHandle;
use net::connection::ReplyHandleP2P;
use net::connection::ReplyHandleHttp;

use net::chat::ConversationP2P;
use net::chat::NeighborStats;

use net::relay::RelayerStats;

use net::download::BlockDownloader;

use net::poll::NetworkState;
use net::poll::NetworkPollState;

use net::db::LocalPeer;

use net::neighbors::*;

use net::prune::*;

use net::server::*;

use net::relay::*;

use util::db::Error as db_error;
use util::db::DBConn;

use util::secp256k1::Secp256k1PublicKey;
use util::hash::to_hex;

use std::sync::mpsc::SyncSender;
use std::sync::mpsc::Receiver;
use std::sync::mpsc::sync_channel;
use std::sync::mpsc::SendError;
use std::sync::mpsc::RecvError;
use std::sync::mpsc::TryRecvError;

use std::net::SocketAddr;

use std::collections::VecDeque;
use std::collections::HashMap;
use std::collections::HashSet;
use std::cmp::Ordering;

use burnchains::Address;
use burnchains::PublicKey;
use burnchains::Burnchain;
use burnchains::BurnchainView;

use chainstate::burn::db::burndb::BurnDB;

use chainstate::stacks::db::StacksChainState;

use chainstate::stacks::{MAX_BLOCK_LEN, MAX_TRANSACTION_LEN};

use util::log;
use util::get_epoch_time_secs;

use rand::prelude::*;
use rand::thread_rng;

use mio;
use mio::net as mio_net;

use net::inv::*;
use net::relay::*;

/// inter-thread request to send a p2p message from another thread in this program.
pub enum NetworkRequest {
    Connect(NeighborKey),
    Disconnect(NeighborKey),
    Ban(Vec<NeighborKey>),
    AdvertizeBlocks(BlocksAvailableMap),            // announce to all wanting neighbors that we have these blocks
    AdvertizeMicroblocks(BlocksAvailableMap),       // announce to all wanting neighbors that we have these confirmed microblock streams
    Request(NeighborKey, StacksMessage, u64),       // target neighbor, message to send, ttl
    Relay(NeighborKey, StacksMessage),
    Broadcast(Vec<RelayData>, StacksMessageType)
}

/// Handle for other threads to use to issue p2p network requests.
/// The "main loop" for sending/receiving data is a select/poll loop, and runs outside of other
/// threads that need a synchronous RPC or a multi-RPC interface.  This object gives those threads
/// a way to issue commands and hear back replies from them.
pub struct NetworkHandle {
    chan_in: SyncSender<NetworkRequest>,
    chan_out: Receiver<Result<Option<ReplyHandleP2P>, net_error>>,
    result_buf: VecDeque<Result<(), net_error>>,
    result_bufsz: usize
}

/// Internal handle for receiving requests from a NetworkHandle.
/// This is the 'other end' of a NetworkHandle inside the peer network struct.
struct NetworkHandleServer {
    chan_in: Receiver<NetworkRequest>,
    chan_out: SyncSender<Result<Option<ReplyHandleP2P>, net_error>>
}

impl NetworkHandle {
    pub fn new(chan_in: SyncSender<NetworkRequest>, chan_out: Receiver<Result<Option<ReplyHandleP2P>, net_error>>, result_bufsz: usize) -> NetworkHandle {
        NetworkHandle {
            chan_in: chan_in,
            chan_out: chan_out,
            result_buf: VecDeque::new(),
            result_bufsz: result_bufsz
        }
    }

    fn send_request(&mut self, req: NetworkRequest) -> Result<(), net_error> {
        self.chan_in.send(req).map_err(|_e| net_error::InvalidHandle)?;

        if self.result_bufsz > 0 {
            while self.result_buf.len() < self.result_bufsz {
                match self.chan_out.try_recv() {
                    Ok(res) => {
                        match res {
                            Ok(handle_opt) => {
                                assert!(handle_opt.is_none(), "BUG: sending a message unidirectionally resulted in a reply handle");
                                self.result_buf.push_back(Ok(()));
                            },
                            Err(e) => {
                                self.result_buf.push_back(Err(e));
                            }
                        }
                    },
                    Err(TryRecvError::Empty) => {
                        break;
                    },
                    Err(TryRecvError::Disconnected) => {
                        return Err(net_error::InvalidHandle);
                    }
                }
            }
            Ok(())
        }
        else {
            match self.chan_out.recv().map_err(|_e| net_error::InvalidHandle)? {
                Ok(_) => Ok(()),
                Err(e) => Err(e)
            }
        }
    }

    pub fn next_result(&mut self) -> Option<Result<(), net_error>> {
        self.result_buf.pop_front()
    }

    /// Connect to a remote peer 
    pub fn connect_peer(&mut self, neighbor_key: NeighborKey) -> Result<(), net_error> {
        let req = NetworkRequest::Connect(neighbor_key);
        self.send_request(req)
    }

    /// Disconnect a remote peer 
    pub fn disconnect_peer(&mut self, neighbor_key: NeighborKey) -> Result<(), net_error> {
        let req = NetworkRequest::Disconnect(neighbor_key);
        self.send_request(req)
    }

    /// Ban a peer
    pub fn ban_peers(&mut self, neighbor_keys: Vec<NeighborKey>) -> Result<(), net_error> {
        let req = NetworkRequest::Ban(neighbor_keys);
        self.send_request(req)
    }

    /// Advertize blocks
    pub fn advertize_blocks(&mut self, blocks: BlocksAvailableMap) -> Result<(), net_error> {
        let req = NetworkRequest::AdvertizeBlocks(blocks);
        self.send_request(req)
    }
    
    /// Advertize microblocks
    pub fn advertize_microblocks(&mut self, blocks: BlocksAvailableMap) -> Result<(), net_error> {
        let req = NetworkRequest::AdvertizeMicroblocks(blocks);
        self.send_request(req)
    }

    /// Sends the message to the p2p network thread and gets back a reply handle the calling thread
    /// can wait on.
    pub fn send_signed_request(&mut self, neighbor_key: NeighborKey, msg: StacksMessage, ttl: u64) -> Result<ReplyHandleP2P, net_error> {
        let req = NetworkRequest::Request(neighbor_key, msg, ttl);
       
        self.chan_in.send(req).map_err(|_e| net_error::InvalidHandle)?;
        match self.chan_out.recv().map_err(|_e| net_error::InvalidHandle)? {
            Ok(Some(handle)) => Ok(handle),
            Ok(None) => {
                // this can only happen if there's a bug
                panic!("BUG: p2p network did not return a reply handle to a request");
            },
            Err(e) => Err(e)
        }
    }

    /// Relay a message to a peer via the p2p network thread, expecting no reply.
    /// Called from outside the p2p thread by other threads.
    pub fn relay_signed_message(&mut self, neighbor_key: NeighborKey, msg: StacksMessage) -> Result<(), net_error> {
        let req = NetworkRequest::Relay(neighbor_key, msg);
        self.send_request(req)
    }

    /// Broadcast a message to our neighbors via the p2p network thread.
    /// Add relay information for each one.
    pub fn broadcast_message(&mut self, relay_hints: Vec<RelayData>, msg: StacksMessageType) -> Result<(), net_error> {
        let req = NetworkRequest::Broadcast(relay_hints, msg);
        self.send_request(req)
    }
}

impl NetworkHandleServer {
    pub fn new(chan_in: Receiver<NetworkRequest>, chan_out: SyncSender<Result<Option<ReplyHandleP2P>, net_error>>) -> NetworkHandleServer {
        NetworkHandleServer {
            chan_in: chan_in,
            chan_out: chan_out
        }
    }

    pub fn pair(bufsz: usize, result_bufsz: usize) -> (NetworkHandleServer, NetworkHandle) {
        let (msg_send, msg_recv) = sync_channel(bufsz);
        let (handle_send, handle_recv) = sync_channel(bufsz);
        let server = NetworkHandleServer::new(msg_recv, handle_send);
        let client = NetworkHandle::new(msg_send, handle_recv, result_bufsz);
        (server, client)
    }
}

#[derive(Debug, Clone, PartialEq, Copy)]
pub enum PeerNetworkWorkState {
    BlockInvSync,
    BlockDownload,
    Prune
}

pub struct PeerNetwork {
    pub local_peer: LocalPeer,
    pub peer_version: u32,
    pub chain_view: BurnchainView,

    pub peerdb: PeerDB,

    // ongoing p2p conversations (either they reached out to us, or we to them)
    pub peers: HashMap<usize, ConversationP2P>,
    pub sockets: HashMap<usize, mio_net::TcpStream>,
    pub events: HashMap<NeighborKey, usize>,
    pub connecting: HashMap<usize, (mio_net::TcpStream, bool, u64)>,   // (socket, outbound?, connection sent)
    pub bans: HashSet<usize>,

    // ongoing messages the network is sending via the p2p interface (not bound to a specific
    // conversation).
    pub relay_handles: HashMap<usize, VecDeque<ReplyHandleP2P>>,
    pub relayer_stats: RelayerStats,

    // handles for other threads to send/receive data to peers
    handles: VecDeque<NetworkHandleServer>,

    // network I/O
    network: Option<NetworkState>,
    p2p_network_handle: usize,
    http_network_handle: usize,

    // info on the burn chain we're tracking 
    pub burnchain: Burnchain,

    // connection options
    pub connection_opts: ConnectionOptions,

    // work state -- we can be walking, fetching block inventories, fetching blocks, pruning, etc.
    pub work_state: PeerNetworkWorkState,

    // neighbor walk state 
    pub walk: Option<NeighborWalk>,
    pub walk_deadline: u64,
    pub walk_count: u64,
    pub walk_attempts: u64,
    pub walk_total_step_count: u64,
    pub walk_pingbacks: HashMap<NeighborAddress, NeighborPingback>,   // inbound peers for us to try to ping back and add to our frontier, mapped to (peer_version, network_id, timeout, pubkey)
    pub walk_result: NeighborWalkResult,        // last successful neighbor walk result
    
    // peer block inventory state
    pub inv_state: Option<InvState>,

    // peer block download state
    pub block_downloader: Option<BlockDownloader>,

    // do we need to do a prune at the end of the work state cycle?
    pub do_prune: bool,

    // prune state
    pub prune_deadline: u64,

    // how often we pruned a given inbound/outbound peer
    pub prune_outbound_counts: HashMap<NeighborKey, u64>,
    pub prune_inbound_counts: HashMap<NeighborKey, u64>,

    // http endpoint, used for driving HTTP conversations (some of which we initiate)
    pub http: HttpPeer
}

impl PeerNetwork {
    pub fn new(peerdb: PeerDB, local_peer: LocalPeer, peer_version: u32, burnchain: Burnchain, chain_view: BurnchainView, connection_opts: ConnectionOptions) -> PeerNetwork {
        let http = HttpPeer::new(local_peer.network_id, burnchain.clone(), chain_view.clone(), connection_opts.clone(), 0);
        PeerNetwork {
            local_peer: local_peer,
            peer_version: peer_version,
            chain_view: chain_view, 

            peerdb: peerdb,

            peers: HashMap::new(),
            sockets: HashMap::new(),
            events: HashMap::new(),
            connecting: HashMap::new(),
            bans: HashSet::new(),

            relay_handles: HashMap::new(),
            relayer_stats: RelayerStats::new(),

            handles: VecDeque::new(),
            network: None,
            p2p_network_handle: 0,
            http_network_handle: 0,

            burnchain: burnchain,
            connection_opts: connection_opts,

            work_state: PeerNetworkWorkState::BlockInvSync,

            walk: None,
            walk_deadline: 0,
            walk_attempts: 0,
            walk_count: 0,
            walk_total_step_count: 0,
            walk_pingbacks: HashMap::new(),
            walk_result: NeighborWalkResult::new(),
            
            inv_state: None,
            block_downloader: None,

            do_prune: false,

            prune_deadline: 0,
            prune_outbound_counts : HashMap::new(),
            prune_inbound_counts : HashMap::new(),

            http: http,
        }
    }

    /// start serving.
    pub fn bind(&mut self, my_addr: &SocketAddr, http_addr: &SocketAddr) -> Result<(), net_error> {
        let mut net = NetworkState::new(800)?;

        let p2p_handle = net.bind(my_addr)?;
        let http_handle = net.bind(http_addr)?;

        test_debug!("{:?}: bound on p2p {:?}, http {:?}", &self.local_peer, my_addr, http_addr);

        self.network = Some(net);
        self.p2p_network_handle = p2p_handle;
        self.http_network_handle = http_handle;

        self.http.set_server_handle(http_handle);

        Ok(())
    }

    /// Run a closure with the network state
    pub fn with_network_state<F, R>(peer_network: &mut PeerNetwork, closure: F) -> Result<R, net_error>
    where
        F: FnOnce(&mut PeerNetwork, &mut NetworkState) -> Result<R, net_error>
    {
        let mut net = peer_network.network.take();
        let res = match net {
            Some(ref mut network_state) => {
                closure(peer_network, network_state)
            },
            None => {
                return Err(net_error::NotConnected);
            }
        };
        peer_network.network = net;
        res
    }
    
    /// Create a network handle for another thread to use to communicate with remote peers
    pub fn new_handle(&mut self, bufsz: usize, response_bufsz: usize) -> NetworkHandle {
        let (server, client) = NetworkHandleServer::pair(bufsz, response_bufsz);
        self.handles.push_back(server);
        client
    }

    /// Saturate a socket with a reply handle
    /// Return (number of bytes sent, whether or not there's more to send)
    fn do_saturate_p2p_socket(convo: &mut ConversationP2P, client_sock: &mut mio::net::TcpStream, handle: &mut ReplyHandleP2P) -> Result<(usize, bool), net_error> {
        let mut total_sent = 0;
        let mut flushed;
        
        loop {
            flushed = handle.try_flush()?;
            let send_res = convo.send(client_sock);
            match send_res {
                Err(e) => {
                    debug!("Failed to send data to socket {:?}: {:?}", client_sock, &e);
                    return Err(e);
                },
                Ok(sz) => {
                    total_sent += sz;
                    if sz == 0 {
                        break;
                    }
                }
            }
        }
        
        Ok((total_sent, flushed))
    }


    /// Saturate a socket with a reply handle.
    /// Return (number of bytes sent, whether or not there's more to send)
    pub fn saturate_p2p_socket(&mut self, event_id: usize, handle: &mut ReplyHandleP2P) -> Result<(usize, bool), net_error> {
        let convo_opt = self.peers.get_mut(&event_id);
        if convo_opt.is_none() {
            info!("No open socket for {}", event_id);
            return Err(net_error::PeerNotConnected);
        }
        
        let socket_opt = self.sockets.get_mut(&event_id);
        if socket_opt.is_none() {
            info!("No open socket for {}", event_id);
            return Err(net_error::PeerNotConnected);
        }
        
        let convo = convo_opt.unwrap();
        let client_sock = socket_opt.unwrap();

        PeerNetwork::do_saturate_p2p_socket(convo, client_sock, handle)
    }

    /// Send a message to a peer.
    /// Non-blocking -- caller has to call .try_flush() or .flush() on the resulting handle to make sure the data is
    /// actually sent.
    pub fn send_message(&mut self, neighbor_key: &NeighborKey, message: StacksMessage, ttl: u64) -> Result<ReplyHandleP2P, net_error> {
        let event_id_opt = self.events.get(&neighbor_key);
        if event_id_opt.is_none() {
            info!("Not connected to {:?}", &neighbor_key);
            return Err(net_error::NoSuchNeighbor);
        }

        let event_id = *(event_id_opt.unwrap());
        let convo_opt = self.peers.get_mut(&event_id);
        if convo_opt.is_none() {
            info!("No ongoing conversation with {:?}", &neighbor_key);
            return Err(net_error::PeerNotConnected);
        }

        let convo = convo_opt.unwrap();

        let mut rh = convo.send_signed_request(message, ttl)?;
        self.saturate_p2p_socket(event_id, &mut rh)?;
        
        // caller must send the remainder
        Ok(rh)
    }

    fn add_relay_handle(&mut self, event_id: usize, relay_handle: ReplyHandleP2P) -> () {
        if let Some(handle_list) = self.relay_handles.get_mut(&event_id) {
            handle_list.push_back(relay_handle);
        }
        else {
            let mut handle_list = VecDeque::new();
            handle_list.push_back(relay_handle);
            self.relay_handles.insert(event_id, handle_list);
        }
    }

    /// Relay a signed message to a peer.
    /// The peer network will take care of sending the data; no need to deal with a reply handle.
    /// Called from _within_ the p2p thread.
    pub fn relay_signed_message(&mut self, neighbor_key: &NeighborKey, message: StacksMessage) -> Result<(), net_error> {
        let event_id = {
            let event_id_opt = self.events.get(&neighbor_key);
            if event_id_opt.is_none() {
                info!("Not connected to {:?}", &neighbor_key);
                return Err(net_error::NoSuchNeighbor);
            }

            *(event_id_opt.unwrap())
        };

        let convo_opt = self.peers.get_mut(&event_id);
        if convo_opt.is_none() {
            info!("No ongoing conversation with {:?}", &neighbor_key);
            return Err(net_error::PeerNotConnected);
        }

        let convo = convo_opt.unwrap();
        let mut reply_handle = convo.relay_signed_message(message)?;

        let (num_sent, flushed) = self.saturate_p2p_socket(event_id, &mut reply_handle)?;
        if num_sent > 0 || !flushed {
            // keep trying to send
            self.add_relay_handle(event_id, reply_handle);
        }
        Ok(())
    }

    /// Broadcast a message to a list of neighbors
    pub fn broadcast_message(&mut self, mut neighbor_keys: Vec<NeighborKey>, relay_hints: Vec<RelayData>, message_payload: StacksMessageType) -> () {
        debug!("{:?}: Will broadcast '{}' to {} neighbors", &self.local_peer, message_payload.get_message_name(), neighbor_keys.len());
        for nk in neighbor_keys.drain(..) {
            if let Some(event_id) = self.events.get(&nk) {
                let event_id = *event_id;
                if let Some(convo) = self.peers.get_mut(&event_id) {
                    match convo.sign_and_forward(&self.local_peer, &self.chain_view, relay_hints.clone(), message_payload.clone()) {
                        Ok(rh) => {
                            debug!("{:?}: Broadcasted '{}' to {:?}", &self.local_peer, message_payload.get_message_name(), &nk);
                            self.add_relay_handle(event_id, rh);
                        },
                        Err(e) => {
                            warn!("{:?}: Failed to broadcast message to {:?}: {:?}", &self.local_peer, nk, &e);
                        }
                    }
                }
            }
        }
    }

    /// Count how many outbound conversations are going on 
    pub fn count_outbound_conversations(peers: &HashMap<usize, ConversationP2P>) -> u64 {
        let mut ret = 0;
        for (_, convo) in peers.iter() {
            if convo.stats.outbound {
                ret += 1;
            }
        }
        ret
    }

    /// Count how many connections to a given IP address we have 
    pub fn count_ip_connections(ipaddr: &SocketAddr, sockets: &HashMap<usize, mio_net::TcpStream>) -> u64 {
        let mut ret = 0;
        for (_, socket) in sockets.iter() {
            match socket.peer_addr() {
                Ok(addr) => {
                    if addr.ip() == ipaddr.ip() {
                        ret += 1;
                    }
                },
                Err(_) => {}
            };
        }
        ret
    }

    /// Connect to a peer.
    /// Idempotent -- will not re-connect if already connected.
    pub fn connect_peer(&mut self, neighbor: &NeighborKey) -> Result<usize, net_error> {
        if self.is_registered(&neighbor) {
            let event_id = match self.events.get(&neighbor) {
                Some(eid) => *eid,
                None => unreachable!()
            };

            test_debug!("{:?}: already connected to {:?} as event {}", &self.local_peer, &neighbor, event_id);
            return Ok(event_id);
        }

        let next_event_id = match self.network {
            None => {
                test_debug!("{:?}: network not connected", &self.local_peer);
                return Err(net_error::NotConnected);
            },
            Some(ref mut network) => {
                let sock = NetworkState::connect(&neighbor.addrbytes.to_socketaddr(neighbor.port))?;
                let next_event_id = network.next_event_id();
                network.register(self.p2p_network_handle, next_event_id, &sock)?;

                self.connecting.insert(next_event_id, (sock, true, get_epoch_time_secs()));
                next_event_id
            }
        };

        Ok(next_event_id)
    }

    /// Sample the available connections to broadcast on.
    /// Up to MAX_BROADCAST_OUTBOUND_PEERS outbound connections will be used.
    /// Up to MAX_BROADCAST_INBOUND_PEERS inbound connections will be used.
    /// The outbound will be sampled according to their AS distribution
    /// The inbound will be sampled according to how rarely they send duplicate messages
    fn sample_broadcast_peers<R: RelayPayload>(&self, relay_hints: &Vec<RelayData>, payload: &R) -> Result<Vec<NeighborKey>, net_error> {
        // coalesce
        let mut outbound_neighbors = vec![];
        let mut inbound_neighbors = vec![];

        for (_, convo) in self.peers.iter() {
            let nk = convo.to_neighbor_key();
            if convo.is_outbound() {
                outbound_neighbors.push(nk);
            }
            else {
                inbound_neighbors.push(nk);
            }
        }

        let mut outbound_dist = self.relayer_stats.get_outbound_relay_rankings(&self.peerdb, &outbound_neighbors)?;
        let mut inbound_dist = self.relayer_stats.get_inbound_relay_rankings(&inbound_neighbors, payload, RELAY_DUPLICATE_INFERENCE_WARMUP);

        // don't send a message to anyone who sent this message to us
        for (_, convo) in self.peers.iter() {
            if let Some(pubkey) = convo.ref_public_key() {
                let pubkey_hash = Hash160::from_data(&pubkey.to_bytes());
                for rhint in relay_hints {
                    if rhint.peer.public_key_hash == pubkey_hash {
                        // don't send to this peer
                        let nk = convo.to_neighbor_key();

                        test_debug!("{:?}: Do not forward {} to {:?}, since it already saw this message", &self.local_peer, payload.get_id(), &nk);
                        outbound_dist.remove(&nk);
                        inbound_dist.remove(&nk);
                    }
                }
            }
        }
        
        debug!("Inbound recipient distribution: {:?}", &inbound_dist);
        debug!("Outbound recipient distribution: {:?}", &outbound_dist);

        let mut outbound_sample = RelayerStats::sample_neighbors(outbound_dist, MAX_BROADCAST_OUTBOUND_RECEIVERS);
        let mut inbound_sample = RelayerStats::sample_neighbors(inbound_dist, MAX_BROADCAST_INBOUND_RECEIVERS);

        debug!("Inbound recipients: {:?}", &inbound_sample);
        debug!("Outbound recipients: {:?}", &outbound_sample);

        outbound_sample.append(&mut inbound_sample);
        Ok(outbound_sample)
    }

    /// Dispatch a single request from another thread.
    /// Returns an option for a reply handle if the caller expects the peer to reply.
    fn dispatch_request(&mut self, request: NetworkRequest) -> Result<Option<ReplyHandleP2P>, net_error> {
        match request {
            NetworkRequest::Connect(neighbor_key) => {
                self.connect_peer(&neighbor_key)
                    .and_then(|_event_id| Ok(None))
            },
            NetworkRequest::Disconnect(neighbor_key) => {
                self.deregister_neighbor(&neighbor_key);
                Ok(None)
            },
            NetworkRequest::Ban(neighbor_keys) => {
                for neighbor_key in neighbor_keys.iter() {
                    test_debug!("Request to ban {:?}", neighbor_key);
                    match self.events.get(neighbor_key) {
                        Some(event_id) => {
                            test_debug!("Will ban {:?} (event {})", neighbor_key, event_id);
                            self.bans.insert(*event_id);
                        },
                        None => {}
                    }
                }
                Ok(None)
            },
            NetworkRequest::AdvertizeBlocks(blocks) => {
                if !(cfg!(test) && self.connection_opts.disable_block_advertisement) {
                    self.advertize_blocks(blocks)?;
                }
                Ok(None)
            }
            NetworkRequest::AdvertizeMicroblocks(mblocks) => {
                if !(cfg!(test) && self.connection_opts.disable_block_advertisement) {
                    self.advertize_microblocks(mblocks)?;
                }
                Ok(None)
            }
            NetworkRequest::Request(neighbor_key, msg, ttl) => {
                self.send_message(&neighbor_key, msg, ttl)
                    .and_then(|rh| Ok(Some(rh)))
            },
            NetworkRequest::Relay(neighbor_key, msg) => {
                self.relay_signed_message(&neighbor_key, msg)
                    .and_then(|_| Ok(None))
            },
            NetworkRequest::Broadcast(relay_hints, msg) => {
                // pick some neighbors. Note that only some messages can be broadcasted.
                let neighbor_keys = match msg {
                    StacksMessageType::Blocks(ref data) => {
                        // send to each neighbor that needs one
                        let mut all_neighbors = HashSet::new();
                        for (_, block) in data.blocks.iter() {
                            let mut neighbors = self.sample_broadcast_peers(&relay_hints, block)?;
                            for nk in neighbors.drain(..) {
                                all_neighbors.insert(nk);
                            }
                        }
                        Ok(all_neighbors.into_iter().collect())
                    }
                    StacksMessageType::Microblocks(ref data) => {
                        // send to each neighbor that needs at least one
                        let mut all_neighbors = HashSet::new();
                        for mblock in data.microblocks.iter() {
                            let mut neighbors = self.sample_broadcast_peers(&relay_hints, mblock)?;
                            for nk in neighbors.drain(..) {
                                all_neighbors.insert(nk);
                            }
                        }
                        Ok(all_neighbors.into_iter().collect())
                    },
                    StacksMessageType::Transaction(ref data) => self.sample_broadcast_peers(&relay_hints, data),
                    _ => {
                        // not suitable for broadcast
                        return Err(net_error::InvalidMessage);
                    }
                }?;
                self.broadcast_message(neighbor_keys, relay_hints, msg);
                Ok(None)
            }
        }
    }

    /// Process any handle requests from other threads.
    /// Returns the number of requests dispatched.
    fn dispatch_requests(&mut self) -> usize {
        let mut to_remove = vec![];
        let mut messages = vec![];
        let mut responses = vec![];
        let mut num_dispatched = 0;

        // receive all in-bound requests
        for i in 0..self.handles.len() {
            match self.handles.get(i) {
                Some(ref handle) => {
                    loop {
                        // drain all inbound requests
                        let inbound_request_res = handle.chan_in.try_recv();
                        match inbound_request_res {
                            Ok(inbound_request) => {
                                messages.push((i, inbound_request));
                            },
                            Err(TryRecvError::Empty) => {
                                // nothing to do
                                break;
                            },
                            Err(TryRecvError::Disconnected) => {
                                // dead; remove
                                to_remove.push(i);
                                break;
                            }
                        }
                    }
                },
                None => {}
            }
        }

        // dispatch all in-bound requests from waiting threads
        for (i, inbound_request) in messages {
            let dispatch_res = self.dispatch_request(inbound_request);
            responses.push((i, dispatch_res));
        }

        // send back all out-bound reply handles to waiting threads, causing them to wake up
        for (i, dispatch_res) in responses {
            match self.handles.get(i) {
                Some(handle) => {
                    let send_res = handle.chan_out.send(dispatch_res);
                    match send_res {
                        Ok(_) => {
                            num_dispatched += 1;
                        }
                        Err(_e) => {
                            // channel disconnected; remove
                            to_remove.push(i);
                        }
                    }
                },
                None => {}
            }
        }

        // clear out dead handles
        to_remove.reverse();
        for i in to_remove {
            self.handles.remove(i);
        }

        num_dispatched
    }

    /// Process ban requests.  Update the blacklist in the peer database.  Return the vec of event IDs to disconnect from.
    fn process_bans(&mut self) -> Result<Vec<usize>, net_error> {
        if cfg!(test) && self.connection_opts.disable_network_bans {
             return Ok(vec![]);
        }

        let mut tx = self.peerdb.tx_begin()?;
        let mut disconnect = vec![];
        for event_id in self.bans.drain() {
            let (neighbor_key, neighbor_info_opt) = match self.peers.get(&event_id) {
                Some(convo) => {
                    match Neighbor::from_conversation(&tx, convo)? {
                        Some(neighbor) => {
                            if neighbor.is_whitelisted() {
                                debug!("Misbehaving neighbor {:?} is whitelisted; will not punish", &neighbor.addr);
                                continue;
                            }
                            (convo.to_neighbor_key(), Some(neighbor))
                        }
                        None => {
                            test_debug!("No such neighbor in peer DB, but will ban nevertheless: {:?}", convo.to_neighbor_key());
                            (convo.to_neighbor_key(), None)
                        }
                    }
                },
                None => {
                    continue;
                }
            };

            disconnect.push(event_id);

            let now = get_epoch_time_secs();
            let penalty = 
                if let Some(neighbor_info) = neighbor_info_opt {
                    if neighbor_info.blacklisted < 0 || (neighbor_info.blacklisted as u64) < now + BLACKLIST_MIN_BAN_DURATION {
                        now + BLACKLIST_MIN_BAN_DURATION
                    }
                    else {
                        // already recently penalized; make ban length grow exponentially
                        if ((neighbor_info.blacklisted as u64) - now) * 2 < BLACKLIST_BAN_DURATION {
                            now + ((neighbor_info.blacklisted as u64) - now) * 2
                        }
                        else {
                            now + BLACKLIST_BAN_DURATION
                        }
                    }
                }
                else {
                    now + BLACKLIST_BAN_DURATION
                };

            debug!("Ban peer {:?} for {}s until {}", &neighbor_key, penalty - now, penalty);

            PeerDB::set_blacklist_peer(&mut tx, neighbor_key.network_id, &neighbor_key.addrbytes, neighbor_key.port, penalty)?;
        }

        tx.commit()?;
        Ok(disconnect)
    }

    /// Get the stored, non-expired public key for a remote peer (if we know of it)
    fn lookup_peer(&self, cur_block_height: u64, peer_addr: &SocketAddr) -> Result<Option<Neighbor>, net_error> {
        let conn = self.peerdb.conn();
        let addrbytes = PeerAddress::from_socketaddr(peer_addr);
        let neighbor_opt = PeerDB::get_peer(conn, self.local_peer.network_id, &addrbytes, peer_addr.port())
            .map_err(net_error::DBError)?;

        match neighbor_opt {
            None => Ok(None),
            Some(neighbor) => {
                if neighbor.expire_block < cur_block_height {
                    Ok(Some(neighbor))
                }
                else {
                    Ok(None)
                }
            }
        }
    }

    /// Get number of inbound connections we're servicing
    pub fn num_peers(&self) -> usize {
        self.sockets.len()
    }

    /// Is an event ID connecting?
    pub fn is_connecting(&self, event_id: usize) -> bool {
        self.connecting.contains_key(&event_id)
    }

    /// Check to see if we can register the given socket
    /// * we can't have registered this neighbor already
    /// * if this is inbound, we can't add more than self.num_clients
    fn can_register_peer(&mut self, neighbor_key: &NeighborKey, outbound: bool) -> Result<(), net_error> {
        if let Some(event_id) = self.get_event_id(&neighbor_key) {
            test_debug!("{:?}: already connected to {:?}", &self.local_peer, &neighbor_key);
            return Err(net_error::AlreadyConnected(event_id));
        }

        // blacklisted?
        let blacklisted = match PeerDB::get_peer(&self.peerdb.conn(), neighbor_key.network_id, &neighbor_key.addrbytes, neighbor_key.port)? {
            Some(neighbor) => neighbor.is_blacklisted(),
            None => false
        };

        if blacklisted {
            info!("{:?}: Peer {:?} is blacklisted; dropping", &self.local_peer, neighbor_key);
            return Err(net_error::Blacklisted);
        }

        // consider rate-limits on in-bound peers
        let num_outbound = PeerNetwork::count_outbound_conversations(&self.peers);
        if !outbound && (self.peers.len() as u64) - num_outbound >= self.connection_opts.num_clients {
            // too many inbounds 
            info!("{:?}: Too many inbound connections", &self.local_peer);
            return Err(net_error::TooManyPeers);
        }

        Ok(())
    }
    
    /// Low-level method to register a socket/event pair on the p2p network interface.
    /// Call only once the socket is registered with the underlying poller (so we can detect
    /// connection events).  If this method fails for some reason, it'll de-register the socket
    /// from the poller.
    /// outbound is true if we are the peer that started the connection (otherwise it's false)
    fn register_peer(&mut self, event_id: usize, socket: mio_net::TcpStream, outbound: bool) -> Result<(), net_error> {
        let client_addr = match socket.peer_addr() {
            Ok(addr) => addr,
            Err(e) => {
                warn!("Failed to get peer address of {:?}: {:?}", &socket, &e);
                self.deregister_socket(event_id, socket);
                return Err(net_error::SocketError);
            }
        };

        let neighbor_opt = match self.lookup_peer(self.chain_view.burn_block_height, &client_addr) {
            Ok(neighbor_opt) => neighbor_opt,
            Err(e) => {
                debug!("Failed to look up peer {}: {:?}", client_addr, &e);
                self.deregister_socket(event_id, socket);
                return Err(e);
            }
        };

        // NOTE: the neighbor_key will have the same network_id as the remote peer, and the same
        // major version number in the peer_version.  The chat logic won't accept any messages for
        // which this is not true.  Comparison and Hashing are defined for neighbor keys
        // appropriately, so it's okay for us to use self.peer_version and
        // self.local_peer.network_id here for the remote peer's neighbor key.
        let (pubkey_opt, neighbor_key) = match neighbor_opt {
            Some(neighbor) => (Some(neighbor.public_key.clone()), neighbor.addr),
            None => (None, NeighborKey::from_socketaddr(self.peer_version, self.local_peer.network_id, &client_addr))
        };

        match self.can_register_peer(&neighbor_key, outbound) {
            Ok(_) => {},
            Err(e) => {
                debug!("Could not register peer {:?}: {:?}", &neighbor_key, &e);
                self.deregister_socket(event_id, socket);
                return Err(e);
            }
        }

        let mut new_convo = ConversationP2P::new(self.local_peer.network_id, self.peer_version, &self.burnchain, &client_addr, &self.connection_opts, outbound, event_id);
        new_convo.set_public_key(pubkey_opt);
        
        debug!("{:?}: Registered {} as event {} ({:?},outbound={})", &self.local_peer, &client_addr, event_id, &neighbor_key, outbound);

        assert!(!self.sockets.contains_key(&event_id));
        assert!(!self.peers.contains_key(&event_id));

        self.sockets.insert(event_id, socket);
        self.peers.insert(event_id, new_convo);
        self.events.insert(neighbor_key, event_id);

        Ok(())
    }

    /// Are we connected to a remote host already?
    pub fn is_registered(&self, neighbor_key: &NeighborKey) -> bool {
        self.events.contains_key(&neighbor_key)
    }
    
    /// Get the event ID associated with a neighbor key 
    pub fn get_event_id(&self, neighbor_key: &NeighborKey) -> Option<usize> {
        let event_id_opt = match self.events.get(neighbor_key) {
             Some(eid) => Some(*eid),
             None => None
        };
        event_id_opt
    }

    /// Get a ref to a conversation given a neighbor key
    pub fn get_convo(&self, neighbor_key: &NeighborKey) -> Option<&ConversationP2P> {
        match self.events.get(neighbor_key) {
            Some(event_id) => self.peers.get(event_id),
            None => None
        }
    }

    /// Deregister a socket from our p2p network instance.
    fn deregister_socket(&mut self, event_id: usize, socket: mio_net::TcpStream) -> () {
        match self.network {
            Some(ref mut network) => {
                let _ = network.deregister(event_id, &socket);
            },
            None => {}
        }
    }

    /// Deregister a socket/event pair
    pub fn deregister_peer(&mut self, event_id: usize) -> () {
        test_debug!("{:?}: Disconnect event {}", &self.local_peer, event_id);
        if self.peers.contains_key(&event_id) {
            self.peers.remove(&event_id);
        }

        let mut to_remove : Vec<NeighborKey> = vec![];
        for (neighbor_key, ev_id) in self.events.iter() {
            if *ev_id == event_id {
                to_remove.push(neighbor_key.clone());
            }
        }
        for nk in to_remove {
            // remove events
            self.events.remove(&nk);
        }

        let mut to_remove : Vec<usize> = vec![];
        match self.network {
            None => {},
            Some(ref mut network) => {
                match self.sockets.get_mut(&event_id) {
                    None => {},
                    Some(ref sock) => {
                        let _ = network.deregister(event_id, sock);
                        to_remove.push(event_id);   // force it to close anyway
                    }
                }
            }
        }

        for event_id in to_remove {
            // remove socket
            self.sockets.remove(&event_id);
            self.connecting.remove(&event_id);
            self.relay_handles.remove(&event_id);
        }
    }

    /// Deregister by neighbor key 
    pub fn deregister_neighbor(&mut self, neighbor_key: &NeighborKey) -> () {
        debug!("Disconnect from {:?}", neighbor_key);
        let event_id = match self.events.get(&neighbor_key) {
            None => {
                return;
            }
            Some(eid) => *eid
        };
        self.deregister_peer(event_id);
    }

    /// Deregister and ban a neighbor
    pub fn deregister_and_ban_neighbor(&mut self, neighbor: &NeighborKey) -> () {
        debug!("Disconnect from and ban {:?}", neighbor);
        match self.events.get(neighbor) {
            Some(event_id) => {
                self.bans.insert(*event_id);
            }
            None => {}
        }
        
        // erase local state too
        match self.inv_state {
            Some(ref mut inv_state) => {
                inv_state.del_peer(neighbor);
            },
            None => {}
        }

        self.relayer_stats.process_neighbor_ban(neighbor);

        self.deregister_neighbor(neighbor);
    }

    /// Sign a p2p message to be sent to a particular peer we're having a conversation with.
    /// The peer must already be connected.
    pub fn sign_for_peer(&mut self, peer_key: &NeighborKey, message_payload: StacksMessageType) -> Result<StacksMessage, net_error> {
        match self.events.get(&peer_key) {
            None => {
                // not connected
                info!("Could not sign for peer {:?}: not connected", peer_key);
                Err(net_error::PeerNotConnected)
            },
            Some(event_id) => {
                match self.peers.get_mut(&event_id) {
                    None => {
                        Err(net_error::PeerNotConnected)
                    },
                    Some(ref mut convo) => {
                        convo.sign_message(&self.chain_view, &self.local_peer.private_key, message_payload)
                    }
                }
            }
        }
    }
    
    /// Process new inbound TCP connections we just accepted.
    /// Returns the event IDs of sockets we need to register
    fn process_new_sockets(&mut self, poll_state: &mut NetworkPollState) -> Result<Vec<usize>, net_error> {
        if self.network.is_none() {
            test_debug!("{:?}: network not connected", &self.local_peer);
            return Err(net_error::NotConnected);
        }

        let mut registered = vec![];

        for (event_id, client_sock) in poll_state.new.drain() {
            // event ID already used?
            if self.peers.contains_key(&event_id) {
                continue;
            }

            match self.network {
                Some(ref mut network) => {
                    // add to poller
                    if let Err(_e) = network.register(self.p2p_network_handle, event_id, &client_sock) {
                        continue;
                    }
                },
                None => {
                    test_debug!("{:?}: network not connected", &self.local_peer);
                    return Err(net_error::NotConnected);
                }
            }

            // start tracking it
            if let Err(_e) = self.register_peer(event_id, client_sock, false) {
                continue;
            }
            registered.push(event_id);
        }
    
        Ok(registered)
    }

    /// Process network traffic on a p2p conversation.
    /// Returns list of unhandled messages, and whether or not the convo is still alive.
    fn process_p2p_conversation(local_peer: &LocalPeer, peerdb: &mut PeerDB, burndb: &BurnDB, chainstate: &mut StacksChainState, chain_view: &BurnchainView, 
                                event_id: usize, client_sock: &mut mio_net::TcpStream, convo: &mut ConversationP2P) -> Result<(Vec<StacksMessage>, bool), net_error> {
        // get incoming bytes and update the state of this conversation.
        let mut convo_dead = false;
        let recv_res = convo.recv(client_sock);
        match recv_res {
            Err(e) => {
                match e {
                    net_error::PermanentlyDrained => {
                        // socket got closed, but we might still have pending unsolicited messages
                        debug!("{:?}: Remote peer disconnected event {} (socket {:?})", local_peer, event_id, &client_sock);
                    },
                    _ => {
                        debug!("{:?}: Failed to receive data on event {} (socket {:?}): {:?}", local_peer, event_id, &client_sock, &e);
                    }
                }
                convo_dead = true;
            },
            Ok(_) => {}
        }
    
        // react to inbound messages -- do we need to send something out, or fulfill requests
        // to other threads?  Try to chat even if the recv() failed, since we'll want to at
        // least drain the conversation inbox.
        let chat_res = convo.chat(local_peer, peerdb, burndb, chainstate, chain_view);
        let unhandled = match chat_res {
            Err(e) => {
                debug!("Failed to converse on event {} (socket {:?}): {:?}", event_id, &client_sock, &e);
                convo_dead = true;
                vec![]
            },
            Ok(unhandled_messages) => unhandled_messages
        };

        if !convo_dead {
            // (continue) sending out data in this conversation, if the conversation is still
            // ongoing
            let send_res = convo.send(client_sock);
            match send_res {
                Err(e) => {
                    debug!("Failed to send data to event {} (socket {:?}): {:?}", event_id, &client_sock, &e);
                    convo_dead = true;
                },
                Ok(_) => {}
            }
        }

        Ok((unhandled, !convo_dead))
    }

    /// Process any newly-connecting sockets
    fn process_connecting_sockets(&mut self, poll_state: &mut NetworkPollState) -> () {
        for event_id in poll_state.ready.iter() {
            if self.connecting.contains_key(event_id) {
                let (socket, outbound, _) = self.connecting.remove(event_id).unwrap();
                debug!("{:?}: Connected event {}: {:?} (outbound={})", &self.local_peer, event_id, &socket, outbound);

                if let Err(_e) = self.register_peer(*event_id, socket, outbound) {
                    debug!("{:?}: Failed to register connected event {}: {:?}", &self.local_peer, event_id, &_e);
                }
            }
        }
    }

    /// Process sockets that are ready, but specifically inbound or outbound only.
    /// Advance the state of all such conversations with remote peers.
    /// Return the list of events that correspond to failed conversations, as well as the set of
    /// unhandled messages grouped by event_id.
    fn process_ready_sockets(&mut self, burndb: &BurnDB, chainstate: &mut StacksChainState, poll_state: &mut NetworkPollState) -> (Vec<usize>, HashMap<usize, Vec<StacksMessage>>) {
        let mut to_remove = vec![];
        let mut unhandled : HashMap<usize, Vec<StacksMessage>> = HashMap::new();

        for event_id in &poll_state.ready {
            if !self.sockets.contains_key(&event_id) {
                test_debug!("Rogue socket event {}", event_id);
                to_remove.push(*event_id);
                continue;
            }

            let client_sock_opt = self.sockets.get_mut(&event_id);
            if client_sock_opt.is_none() {
                test_debug!("No such socket event {}", event_id);
                to_remove.push(*event_id);
                continue;
            }
            let client_sock = client_sock_opt.unwrap();

            match self.peers.get_mut(event_id) {
                Some(ref mut convo) => {
                    // activity on a p2p socket
                    debug!("{:?}: process p2p data from {:?}", &self.local_peer, convo);
                    let mut convo_unhandled = match PeerNetwork::process_p2p_conversation(&self.local_peer, &mut self.peerdb, burndb, chainstate, &self.chain_view, *event_id, client_sock, convo) {
                        Ok((convo_unhandled, alive)) => {
                            if !alive {
                                to_remove.push(*event_id);
                            }
                            convo_unhandled
                        },
                        Err(_e) => {
                            to_remove.push(*event_id);
                            continue;
                        }
                    };

                    // forward along unhandled messages from this peer
                    if unhandled.contains_key(event_id) {
                        unhandled.get_mut(event_id).unwrap().append(&mut convo_unhandled);
                    }
                    else {
                        unhandled.insert(*event_id, convo_unhandled);
                    }
                },
                None => {
                    warn!("Rogue event {} for socket {:?}", event_id, &client_sock);
                    to_remove.push(*event_id);
                }
            }
        }

        (to_remove, unhandled)
    }

    /// Get stats for a neighbor 
    pub fn get_neighbor_stats(&self, nk: &NeighborKey) -> Option<NeighborStats> {
        match self.events.get(&nk) {
            None => {
                None
            }
            Some(eid) => {
                match self.peers.get(&eid) {
                    None => {
                        None
                    },
                    Some(ref convo) => {
                        Some(convo.stats.clone())
                    }
                }
            }
        }
    }

    /// Update peer connections as a result of a peer graph walk.
    /// -- Drop broken connections.
    /// -- Update our frontier.
    /// -- Prune our frontier if it gets too big.
    fn process_neighbor_walk(&mut self, walk_result: NeighborWalkResult) -> () {
        for broken in walk_result.broken_connections.iter() {
            self.deregister_and_ban_neighbor(broken);
        }

        for dead in walk_result.dead_connections.iter() {
            self.deregister_neighbor(dead);
        }

        for replaced in walk_result.replaced_neighbors.iter() {
            self.deregister_neighbor(replaced);
        }

        // store for later
        self.walk_result = walk_result;
    }

    /// Queue up pings to everyone we haven't spoken to in a while to let them know that we're still
    /// alive.
    pub fn queue_ping_heartbeats(&mut self) -> () {
        let now = get_epoch_time_secs();
        let mut relay_handles = HashMap::new();
        for (_, convo) in self.peers.iter_mut() {
            if convo.stats.last_handshake_time > 0 && convo.stats.last_send_time + (convo.heartbeat as u64) + NEIGHBOR_REQUEST_TIMEOUT < now {
                // haven't talked to this neighbor in a while
                let payload = StacksMessageType::Ping(PingData::new());
                let ping_res = convo.sign_message(&self.chain_view, &self.local_peer.private_key, payload);

                match ping_res {
                    Ok(ping) => {
                        // NOTE: use "relay" here because we don't intend to wait for a reply
                        // (the conversational logic will update our measure of this node's uptime)
                        match convo.relay_signed_message(ping) {
                            Ok(handle) => {
                                relay_handles.insert(convo.conn_id, handle);
                            },
                            Err(_e) => {
                                debug!("Outbox to {:?} is full; cannot ping", &convo);
                            }
                        };
                    },
                    Err(e) => {
                        debug!("Unable to create ping message for {:?}: {:?}", &convo, &e);
                    }
                };
            }
        }
        for (event_id, handle) in relay_handles.drain() {
            self.add_relay_handle(event_id, handle);
        }
    }

    /// Remove unresponsive peers
    fn disconnect_unresponsive(&mut self) -> () {
        let now = get_epoch_time_secs();
        let mut to_remove = vec![];
        for (event_id, (socket, _, ts)) in self.connecting.iter() {
            if ts + self.connection_opts.connect_timeout < now {
                debug!("{:?}: Disconnect unresponsive connecting peer {:?}: timed out after {} ({} < {})s", &self.local_peer, socket, self.connection_opts.timeout, ts + self.connection_opts.timeout, now);
                to_remove.push(*event_id);
            }
        }
        
        for (event_id, convo) in self.peers.iter() {
            if convo.stats.last_handshake_time > 0 {
                // have handshaked with this remote peer
                if convo.stats.last_contact_time + (convo.peer_heartbeat as u64) + NEIGHBOR_REQUEST_TIMEOUT < now {
                    // we haven't heard from this peer in too long a time 
                    debug!("{:?}: Disconnect unresponsive authenticated peer {:?}", &self.local_peer, &convo);
                    to_remove.push(*event_id);
                }
            }
            else {
                // have not handshaked with this remote peer
                if convo.instantiated + self.connection_opts.handshake_timeout < now {
                    debug!("{:?}: Disconnect unresponsive unauthenticated peer {:?}", &self.local_peer, &convo);
                    to_remove.push(*event_id);
                }
            }
        }

        for event_id in to_remove.drain(0..) {
            self.deregister_peer(event_id);
        }
    }

    /// Prune inbound and outbound connections if we can 
    fn prune_connections(&mut self) -> () {
        if cfg!(test) && self.connection_opts.disable_network_prune {
             return;
        }

        test_debug!("Prune connections");
        let mut safe : HashSet<usize> = HashSet::new();
        let now = get_epoch_time_secs();

        // don't prune whitelisted peers 
        for (nk, event_id) in self.events.iter() {
            let neighbor = match PeerDB::get_peer(self.peerdb.conn(), self.local_peer.network_id, &nk.addrbytes, nk.port) {
                Ok(neighbor_opt) => {
                    match neighbor_opt {
                        Some(n) => n,
                        None => {
                            continue;
                        }
                    }
                },
                Err(e) => {
                    debug!("Failed to query {:?}: {:?}", &nk, &e);
                    return;
                }
            };
            if neighbor.whitelisted < 0 || (neighbor.whitelisted as u64) > now {
                test_debug!("{:?}: event {} is whitelisted: {:?}", &self.local_peer, event_id, &nk);
                safe.insert(*event_id);
            }
        }

        // if we're in the middle of a peer walk, then don't prune any outbound connections it established
        // (yet)
        match self.walk {
            Some(ref walk) => {
                for event_id in walk.events.iter() {
                    safe.insert(*event_id);
                }
            },
            None => {}
        };

        self.prune_frontier(&safe);
    }

    /// Regenerate our session private key and re-handshake with everyone.
    fn rekey(&mut self, old_local_peer_opt: Option<&LocalPeer>) -> () {
        assert!(old_local_peer_opt.is_some());
        let _old_local_peer = old_local_peer_opt.unwrap();

        // begin re-key 
        let mut msgs = HashMap::new();
        for (event_id, convo) in self.peers.iter_mut() {
            let nk = convo.to_neighbor_key();
            let handshake_data = HandshakeData::from_local_peer(&self.local_peer);
            let handshake = StacksMessageType::Handshake(handshake_data);

            debug!("{:?}: send re-key Handshake ({:?} --> {:?}) to {:?}", &self.local_peer, 
                   &to_hex(&Secp256k1PublicKey::from_private(&_old_local_peer.private_key).to_bytes_compressed()),
                   &to_hex(&Secp256k1PublicKey::from_private(&self.local_peer.private_key).to_bytes_compressed()), &nk);

            if let Ok(msg) = convo.sign_message(&self.chain_view, &_old_local_peer.private_key, handshake) {
                msgs.insert(nk, (*event_id, msg));
            }
        }

        for (nk, (event_id, msg)) in msgs.drain() {
            match self.send_message(&nk, msg, NEIGHBOR_REQUEST_TIMEOUT) {
                Ok(handle) => {
                    self.add_relay_handle(event_id, handle);
                },
                Err(e) => {
                    info!("Failed to rekey to {:?}: {:?}", &nk, &e);
                }
            }
        }
    }

    /// Flush relayed message handles, but don't block.
    /// Drop broken handles.
    /// Return the list of broken conversation event IDs
    fn flush_relay_handles(&mut self) -> Vec<usize> {
        let mut broken = vec![];
        let mut drained = vec![];

        // flush each outgoing conversation 
        for (event_id, handle_list) in self.relay_handles.iter_mut() {
            if handle_list.len() == 0 {
                drained.push(*event_id);
                continue;
            }

            if let (Some(ref mut socket), Some(ref mut convo)) = (self.sockets.get_mut(event_id), self.peers.get_mut(event_id)) {
                while handle_list.len() > 0 {
                    let handle = handle_list.front_mut().unwrap();
                    let (num_sent, flushed) = match PeerNetwork::do_saturate_p2p_socket(convo, socket, handle) {
                        Ok(x) => x,
                        Err(e) => {
                            info!("Broken connection on event {}: {:?}", event_id, &e);
                            broken.push(*event_id);
                            break;
                        }
                    };

                    if flushed && num_sent == 0 {
                        // message fully sent
                        let handle = handle_list.pop_front().unwrap();
                        
                        // if we're expecting a reply, go consume it out of the underlying
                        // connection
                        if handle.expects_reply() {
                            if let Ok(msg) = handle.try_recv() {
                                debug!("Got back internal message {} seq {}", msg.get_message_name(), msg.request_id());
                            }
                        }
                        continue;
                    }
                    else if num_sent == 0 {
                        // saturated
                        break;
                    }
                }
            }
        }

        for empty in drained.drain(..) {
            self.relay_handles.remove(&empty);
        }

        broken
    }

    /// Update the state of our neighbor walk.
    /// Return true if we finish.
    fn do_network_neighbor_walk(&mut self) -> Result<bool, net_error> {
        if cfg!(test) && self.connection_opts.disable_neighbor_walk {
            test_debug!("neighbor walk is disabled");
            return Ok(true);
        }

        if self.do_prune {
            // wait until we do a prune before we try and find new neighbors
            return Ok(true);
        }

        // walk the peer graph and deal with new/dropped connections
        let (done, walk_result_opt) = self.walk_peer_graph();
        match walk_result_opt {
            None => {},
            Some(walk_result) => {
                // remember to prune later, if need be
                self.do_prune = walk_result.do_prune;
                self.process_neighbor_walk(walk_result);
            }
        }
        Ok(done)
    }

    /// Update the state of our neighbors' block inventories.
    /// Return true if we finish
    fn do_network_inv_sync(&mut self, burndb: &BurnDB) -> Result<bool, net_error> {
        if cfg!(test) && self.connection_opts.disable_inv_sync {
            if self.inv_state.is_none() {
                self.init_inv_sync(burndb);
            }
            
            test_debug!("{:?}: inv sync is disabled", &self.local_peer);
            return Ok(true);
        }

        // synchronize peer block inventories 
        let (done, mut dead_neighbors, mut broken_neighbors) = self.sync_peer_block_invs(burndb)?;
        
        // disconnect and ban broken peers
        for broken in broken_neighbors.drain(..) {
            self.deregister_and_ban_neighbor(&broken);
        }

        // disconnect from dead connections
        for dead in dead_neighbors.drain(..) {
            self.deregister_neighbor(&dead);
        }

        Ok(done)
    }

    /// Download blocks, and add them to our network result.
    fn do_network_block_download(&mut self, burndb: &BurnDB, chainstate: &mut StacksChainState, dns_client: &mut DNSClient, network_result: &mut NetworkResult) -> Result<bool, net_error> {
        if cfg!(test) && self.connection_opts.disable_block_download {
            if self.block_downloader.is_none() {
                self.init_block_downloader();
            }
            
            test_debug!("{:?}: block download is disabled", &self.local_peer);
            return Ok(true);
        }

        let (done, mut blocks, mut microblocks, mut broken_http_peers, mut broken_p2p_peers) = self.download_blocks(burndb, chainstate, dns_client)?;

        network_result.blocks.append(&mut blocks);
        network_result.confirmed_microblocks.append(&mut microblocks);

        if cfg!(test) {
            let mut block_set = HashSet::new();
            let mut microblock_set = HashSet::new();

            for (_, block) in network_result.blocks.iter() {
                if block_set.contains(&block.block_hash()) {
                    test_debug!("Duplicate block {}", block.block_hash());
                }
                block_set.insert(block.block_hash());
            }

            for (_, mblocks) in network_result.confirmed_microblocks.iter() {
                for mblock in mblocks.iter() {
                    if microblock_set.contains(&mblock.block_hash()) {
                        test_debug!("Duplicate microblock {}", mblock.block_hash());
                    }
                    microblock_set.insert(mblock.block_hash());
                }
            }
        }

        let _ = PeerNetwork::with_network_state(self, |ref mut network, ref mut network_state| {
            for dead_event in broken_http_peers.drain(..) {
                debug!("{:?}: De-register broken HTTP connection {}", &network.local_peer, dead_event);
                network.http.deregister_http(network_state, dead_event);
            }
            Ok(())
        });

        for broken_neighbor in broken_p2p_peers.drain(..) {
            debug!("{:?}: De-register broken neighbor {:?}", &self.local_peer, &broken_neighbor);
            self.deregister_and_ban_neighbor(&broken_neighbor);
        }

        Ok(done)
    }

    /// Do the actual work in the state machine.
    /// Return true if we need to prune connections.
    fn do_network_work(&mut self, 
                       burndb: &BurnDB, 
                       chainstate: &mut StacksChainState, 
                       mut dns_client_opt: Option<&mut DNSClient>,
                       download_backpressure: bool,
                       network_result: &mut NetworkResult) -> Result<bool, net_error> {

        // do some Actual Work(tm)
        let mut do_prune = false;
        let mut did_cycle = false;

        while !did_cycle {
            debug!("{:?}: network work state is {:?}", &self.local_peer, &self.work_state);
            let cur_state = self.work_state;
            match self.work_state {
                PeerNetworkWorkState::BlockInvSync => {
                    // synchronize peer block inventories 
                    if self.do_network_inv_sync(burndb)? {
                        if !download_backpressure {
                            // proceed to get blocks, if we're not backpressured
                            self.work_state = PeerNetworkWorkState::BlockDownload;
                        }
                        else {
                            // skip downloads for now
                            self.work_state = PeerNetworkWorkState::Prune;
                        }

                        // pass along hints
                        if let Some(ref inv_sync) = self.inv_state {
                            if inv_sync.learned_data {
                                // tell the downloader to wake up
                                if let Some(ref mut downloader) = self.block_downloader {
                                    downloader.hint_download_rescan();
                                }
                            }
                        }
                    }
                },
                PeerNetworkWorkState::BlockDownload => {
                    // go fetch blocks
                    match dns_client_opt {
                        Some(ref mut dns_client) => {
                            if self.do_network_block_download(burndb, chainstate, *dns_client, network_result)? {
                                // advance work state
                                self.work_state = PeerNetworkWorkState::Prune;
                            }
                        },
                        None => {
                            // skip this step -- no DNS client available
                            test_debug!("{:?}: no DNS client provided; skipping block download", &self.local_peer);
                            self.work_state = PeerNetworkWorkState::Prune;
                        }
                    }
                },
                PeerNetworkWorkState::Prune => {
                    // did one pass
                    did_cycle = true;

                    // clear out neighbor connections after we finish sending
                    if self.do_prune {
                        do_prune = true;

                        // re-enable neighbor walks
                        self.do_prune = false;
                    }

                    // restart
                    self.work_state = PeerNetworkWorkState::BlockInvSync;
                }
            }

            if self.work_state == cur_state {
                // only break early if we can't make progress
                break;
            }
        }

        Ok(do_prune)
    }

    /// Given an event ID, find the other event ID corresponding
    /// to the same remote peer.  There will be at most two such events 
    /// -- one registered as the inbound connection, and one registered as the
    /// outbound connection.
    fn find_reciprocal_event(&self, event_id: usize) -> Option<usize> {
        let pubkey = match self.peers.get(&event_id) {
            Some(convo) => match convo.get_public_key() {
                Some(pubk) => pubk,
                None => {
                    return None;
                }
            },
            None => {
                return None;
            }
        };

        for (ev_id, convo) in self.peers.iter() {
            if *ev_id == event_id {
                continue;
            }
            if let Some(pubk) = convo.ref_public_key() {
                if *pubk == pubkey {
                    return Some(*ev_id);
                }
            }
        }
        None
    }

    /// Given an event ID, find the NeighborKey that corresponds to the outbound connection we have
    /// to the peer the event ID references.  This checks both the conversation referenced by the
    /// event ID, as well as the reciprocal conversation of the event ID.
    pub fn find_outbound_neighbor(&self, event_id: usize) -> Option<NeighborKey> {
        let (is_authenticated, is_outbound, neighbor_key) = match self.peers.get(&event_id) {
            Some(convo) => (convo.is_authenticated(), convo.is_outbound(), convo.to_neighbor_key()),
            None => {
                test_debug!("No such neighbor event={}", event_id);
                return None;
            }
        };

        let outbound_neighbor_key = 
            if !is_outbound {
                let reciprocal_event_id = match self.find_reciprocal_event(event_id) {
                    Some(re) => re,
                    None => {
                        test_debug!("{:?}: no reciprocal conversation for {:?}", &self.local_peer, &neighbor_key);
                        return None;
                    }
                };

                let (reciprocal_is_authenticated, reciprocal_is_outbound, reciprocal_neighbor_key) = match self.peers.get(&reciprocal_event_id) {
                    Some(convo) => (convo.is_authenticated(), convo.is_outbound(), convo.to_neighbor_key()),
                    None => {
                        test_debug!("{:?}: No reciprocal conversation for {} (event={})", &self.local_peer, &neighbor_key, event_id);
                        return None;
                    }
                };

                if !is_authenticated && !reciprocal_is_authenticated {
                    test_debug!("{:?}: {:?} and {:?} are not authenticated", &self.local_peer, &neighbor_key, &reciprocal_neighbor_key);
                    return None;
                }

                if !is_outbound && !reciprocal_is_outbound {
                    test_debug!("{:?}: {:?} and {:?} are not outbound", &self.local_peer, &neighbor_key, &reciprocal_neighbor_key);
                    return None;
                }

                reciprocal_neighbor_key
            }
            else {
                neighbor_key
            };

        Some(outbound_neighbor_key)
    }

    /// Update a peer's inventory state to indicate that the given block is available.
    /// If updated, return the sortition height of the bit in the inv that was set.
    fn handle_unsolicited_inv_update(&mut self, burndb: &BurnDB, event_id: usize, outbound_neighbor_key: &NeighborKey, consensus_hash: &ConsensusHash, burn_header_hash: &BurnchainHeaderHash, microblocks: bool) -> Option<u64> {
        let block_sortition_height = match self.inv_state {
            Some(ref mut inv) => {
                let res = 
                    if microblocks {
                        inv.set_microblocks_available(outbound_neighbor_key, burndb, consensus_hash, burn_header_hash)
                    }
                    else {
                        inv.set_block_available(outbound_neighbor_key, burndb, consensus_hash, burn_header_hash)
                    };

                match res {
                    Ok(Some(block_height)) => block_height,
                    Ok(None) => {
                        debug!("Peer {:?} already known to have {} for {}", &outbound_neighbor_key, if microblocks { "streamed microblocks" } else { "blocks" }, burn_header_hash);
                        return None;
                    },
                    Err(net_error::InvalidMessage) => {
                        // punish this peer
                        info!("Peer {:?} sent an invalid update for {}", &outbound_neighbor_key, if microblocks { "streamed microblocks" } else { "blocks" });
                        self.bans.insert(event_id);

                        if let Some(outbound_event_id) = self.events.get(&outbound_neighbor_key) {
                            self.bans.insert(*outbound_event_id);
                        }
                        return None;
                    },
                    Err(e) => {
                        warn!("Failed to update inv state for {:?}: {:?}", &outbound_neighbor_key, &e);
                        return None;
                    }
                }
            },
            None => {
                return None;
            }
        };
        Some(block_sortition_height)
    }

    /// Handle unsolicited BlocksAvailable.
    /// Update our inv for this peer.
    /// Mask errors.
    fn handle_unsolicited_BlocksAvailable(&mut self, burndb: &BurnDB, event_id: usize, new_blocks: &BlocksAvailableData) -> () {
        let outbound_neighbor_key = match self.find_outbound_neighbor(event_id) {
            Some(onk) => onk,
            None => {
                return;
            }
        };

        test_debug!("{:?}: Process BlocksAvailable from {:?} with {} entries", &self.local_peer, outbound_neighbor_key, new_blocks.available.len());

        for (consensus_hash, burn_header_hash) in new_blocks.available.iter() {
            let block_sortition_height = match self.handle_unsolicited_inv_update(burndb, event_id, &outbound_neighbor_key, consensus_hash, burn_header_hash, false) {
                Some(bsh) => bsh,
                None => {
                    continue;
                }
            };

            // have the downloader request this block if it's new
            match self.block_downloader {
                Some(ref mut downloader) => {
                    downloader.hint_block_sortition_height_available(block_sortition_height);
                },
                None => {}
            }
        }
    }
    
    /// Handle unsolicited MicroblocksAvailable.
    /// Update our inv for this peer.
    /// Mask errors.
    fn handle_unsolicited_MicroblocksAvailable(&mut self, burndb: &BurnDB, event_id: usize, new_mblocks: &BlocksAvailableData) -> () {
        let outbound_neighbor_key = match self.find_outbound_neighbor(event_id) {
            Some(onk) => onk,
            None => {
                return;
            }
        };

        test_debug!("{:?}: Process MicroblocksAvailable from {:?} with {} entries", &self.local_peer, outbound_neighbor_key, new_mblocks.available.len());

        for (consensus_hash, burn_header_hash) in new_mblocks.available.iter() {
            let mblock_sortition_height = match self.handle_unsolicited_inv_update(burndb, event_id, &outbound_neighbor_key, consensus_hash, burn_header_hash, true) {
                Some(bsh) => bsh,
                None => {
                    continue;
                }
            };

            // have the downloader request this block if it's new
            match self.block_downloader {
                Some(ref mut downloader) => {
                    downloader.hint_microblock_sortition_height_available(mblock_sortition_height);
                },
                None => {}
            }
        }
    }
    
    /// Handle unsolicited BlocksData.
    /// Don't (yet) validate the data, but do update our inv for the peer that sent it.
    /// Mask errors.
    fn handle_unsolicited_BlocksData(&mut self, burndb: &BurnDB, event_id: usize, new_blocks: &BlocksData) -> () {
        let outbound_neighbor_key = match self.find_outbound_neighbor(event_id) {
            Some(onk) => onk,
            None => {
                return;
            }
        };

        test_debug!("{:?}: Process BlocksData from {:?} with {} entries", &self.local_peer, outbound_neighbor_key, new_blocks.blocks.len());

        for (burn_header_hash, block) in new_blocks.blocks.iter() {
            let sn = match BurnDB::get_block_snapshot(burndb.conn(), burn_header_hash) {
                Ok(Some(sn)) => sn,
                Ok(None) => {
                    // ignore
                    continue;
                },
                Err(e) => {
                    warn!("Failed to query block snapshot for {}: {:?}", burn_header_hash, &e);
                    continue;
                }
            };

            if sn.winning_stacks_block_hash != block.block_hash() {
                info!("Ignoring block {} -- winning block was {} (sortition: {})", block.block_hash(), sn.winning_stacks_block_hash, sn.sortition);
                continue;
            }

            self.handle_unsolicited_inv_update(burndb, event_id, &outbound_neighbor_key, &sn.consensus_hash, burn_header_hash, false);
        }
    }
    
    /// Handle unsolicited messages propagated up to us from our ongoing ConversationP2Ps.
    /// Right now, this is just BlocksAvailables -- update our inv state for the peer that sent it.
    /// Return messages that we couldn't handle here, but key them by neighbor, not event.
    fn handle_unsolicited_messages(&mut self, burndb: &BurnDB, mut unsolicited: HashMap<usize, Vec<StacksMessage>>) -> Result<HashMap<NeighborKey, Vec<StacksMessage>>, net_error> {
        let mut unhandled : HashMap<NeighborKey, Vec<StacksMessage>> = HashMap::new();
        for (event_id, messages) in unsolicited.drain() {
            let neighbor_key = match self.peers.get(&event_id) {
                Some(convo) => convo.to_neighbor_key(),
                None => {
                    test_debug!("No such neighbor event={}, dropping message", event_id);
                    continue;
                }
            };
            for message in messages {
                match message.payload {
                    // Update our inv state for this peer, but only do so if we have an
                    // outbound connection to it and it's authenticated (we don't synchronize inv
                    // state with inbound peers).  Since we will have received this message
                    // from an _inbound_ conversation, we need to find the reciprocal _outbound_
                    // conversation and use _that_ conversation's neighbor key to identify
                    // which inventory we need to update. 
                    StacksMessageType::BlocksAvailable(ref new_blocks) => {
                        self.handle_unsolicited_BlocksAvailable(burndb, event_id, new_blocks);
                    },
                    StacksMessageType::MicroblocksAvailable(ref new_mblocks) => {
                        self.handle_unsolicited_MicroblocksAvailable(burndb, event_id, new_mblocks);
                    },
                    StacksMessageType::Blocks(ref new_blocks) => {
                        // update inv state for this peer
                        self.handle_unsolicited_BlocksData(burndb, event_id, new_blocks);
                        
                        // forward to relayer for processing
                        if let Some(msgs) = unhandled.get_mut(&neighbor_key) {
                            msgs.push(message);
                        }
                        else {
                            unhandled.insert(neighbor_key.clone(), vec![message]);
                        }
                    },
                    _ => {
                        if let Some(msgs) = unhandled.get_mut(&neighbor_key) {
                            msgs.push(message);
                        }
                        else {
                            unhandled.insert(neighbor_key.clone(), vec![message]);
                        }
                    }
                }
            }
        }
        Ok(unhandled)
    }
<<<<<<< HEAD
    
    /// Find unauthenticated inbound conversations
    fn find_unauthenticated_inbound_convos(&self) -> Vec<usize> {
        let mut ret = vec![];
        for (event_id, convo) in self.peers.iter() {
            if !convo.is_outbound() && !convo.is_authenticated() {
                ret.push(*event_id);
            }
        }
        ret
    }

    /// Find inbound conversations that have authenticated, given a list of event ids to search
    /// for.  Add them to our network pingbacks
    fn schedule_network_pingbacks(&mut self, event_ids: Vec<usize>) -> Result<(), net_error> {
        if cfg!(test) && self.connection_opts.disable_pingbacks {
            test_debug!("{:?}: pingbacks are disabled for testing", &self.local_peer);
            return Ok(())
        }

        // clear timed-out pingbacks
        let mut to_remove = vec![];
        for (naddr, pingback) in self.walk_pingbacks.iter() {
            if pingback.ts + self.connection_opts.pingback_timeout < get_epoch_time_secs() {
                to_remove.push((*naddr).clone());
            }
        }

        for naddr in to_remove.into_iter() {
            self.walk_pingbacks.remove(&naddr);
        }

        let my_pubkey_hash = Hash160::from_data(&Secp256k1PublicKey::from_private(&self.local_peer.private_key).to_bytes()[..]);

        // add new pingbacks
        for event_id in event_ids.into_iter() {
            if let Some(ref convo) = self.peers.get(&event_id) {
                if !convo.is_outbound() && convo.is_authenticated() {
                    let nk = convo.to_handshake_neighbor_key();
                    let addr = convo.to_handshake_neighbor_address();
                    let pubkey = convo.get_public_key().expect("BUG: convo is authenticated but we have no public key for it");

                    if addr.public_key_hash == my_pubkey_hash {
                        // don't talk to ourselves
                        continue;
                    }

                    let neighbor_opt = PeerDB::get_peer(self.peerdb.conn(), self.local_peer.network_id, &addr.addrbytes, addr.port)
                        .map_err(net_error::DBError)?;
                    
                    if neighbor_opt.is_some() {
                        debug!("{:?}: will not ping back {:?}: already known to us", &self.local_peer, &nk);
                        continue;
                    }

                    debug!("{:?}: will ping back {:?} to see if it's routable from us", &self.local_peer, &nk);
                    self.walk_pingbacks.insert(addr, NeighborPingback { 
                        peer_version: nk.peer_version,
                        network_id: nk.network_id,
                        ts: get_epoch_time_secs(),
                        pubkey: pubkey
                    });

                    if self.walk_pingbacks.len() > MAX_NEIGHBORS_DATA_LEN as usize {
                        // drop one at random 
                        let idx = thread_rng().gen::<usize>() % self.walk_pingbacks.len();
                        let drop_addr = match self.walk_pingbacks.keys().skip(idx).next() {
                            Some(ref addr) => (*addr).clone(),
                            None => {
                                continue;
                            }
                        };

                        debug!("{:?}: drop pingback {:?}", &self.local_peer, drop_addr);
                        self.walk_pingbacks.remove(&drop_addr);
                    }
                }
            }
        }

        test_debug!("{:?}: have {} pingbacks scheduled", &self.local_peer, self.walk_pingbacks.len());
        Ok(())
    }
=======
>>>>>>> 8bce1e5d

    /// Are we in the process of downloading blocks?
    pub fn has_more_downloads(&self) -> bool {
        if let Some(ref dl) = self.block_downloader {
            !dl.is_download_idle() || dl.is_initial_download()
        }
        else {
            false
        }
    }
    
    /// Update p2p networking state.
    /// -- accept new connections
    /// -- send data on ready sockets
    /// -- receive data on ready sockets
    /// -- clear out timed-out requests
    fn dispatch_network(&mut self,
                        network_result: &mut NetworkResult,
                        burndb: &BurnDB, 
                        chainstate: &mut StacksChainState, 
                        dns_client_opt: Option<&mut DNSClient>,
                        download_backpressure: bool,
                        mut poll_state: NetworkPollState) -> Result<(), net_error> {

        if self.network.is_none() {
            test_debug!("{:?}: network not connected", &self.local_peer);
            return Err(net_error::NotConnected);
        }

        // update burnchain snapshot if we need to (careful -- it's expensive)
        let sn = BurnDB::get_canonical_burn_chain_tip(burndb.conn())?;
        if sn.block_height > self.chain_view.burn_block_height {
<<<<<<< HEAD
=======
            debug!("{:?}: load chain view for burn block {}", &self.local_peer, sn.block_height);
>>>>>>> 8bce1e5d
            let new_chain_view = {
                let ic = burndb.index_conn();
                BurnDB::get_burnchain_view(&ic, &self.burnchain).map_err(net_error::DBError)?
            };
            
            // wake up the inv-sync and downloader -- we have potentially more sortitions
            self.hint_sync_invs();
            self.hint_download_rescan();
            self.chain_view = new_chain_view;
        }
       
        // update local-peer state
        self.local_peer = PeerDB::get_local_peer(self.peerdb.conn())
            .map_err(net_error::DBError)?;

        // set up new inbound conversations
        self.process_new_sockets(&mut poll_state)?;
    
        // set up sockets that have finished connecting
        self.process_connecting_sockets(&mut poll_state);

        // find out who is inbound and unathenticed
        let unauthenticated_inbounds = self.find_unauthenticated_inbound_convos();

        // run existing conversations, clear out broken ones, and get back messages forwarded to us
        let (error_events, unsolicited_messages) = self.process_ready_sockets(burndb, chainstate, &mut poll_state);
        for error_event in error_events {
            debug!("{:?}: Failed connection on event {}", &self.local_peer, error_event);
            self.deregister_peer(error_event);
        }
        let unhandled_messages = self.handle_unsolicited_messages(burndb, unsolicited_messages)?;
        network_result.consume_unsolicited(unhandled_messages);

        // schedule now-authenticated inbound convos for pingback
        self.schedule_network_pingbacks(unauthenticated_inbounds)?;

        // do some Actual Work(tm)
        // do this _after_ processing new sockets, so the act of opening a socket doesn't trample
        // an already-used network ID.
        let do_prune = self.do_network_work(burndb, chainstate, dns_client_opt, download_backpressure, network_result)?;
        if do_prune {
            // prune back our connections if it's been a while
            // (only do this if we're done with all other tasks).
            // Also, process banned peers.
            let mut dead_events = self.process_bans()?;
            for dead in dead_events.drain(..) {
                debug!("{:?}: Banned connection on event {}", &self.local_peer, dead);
                self.deregister_peer(dead);
            }
            self.prune_connections();
        }
        
        // In parallel, do a neighbor walk
        self.do_network_neighbor_walk()?;
        
        // remove timed-out requests from other threads 
        for (_, convo) in self.peers.iter_mut() {
            convo.clear_timeouts();
        }
        
        // clear out peers that we haven't heard from in our heartbeat interval
        self.disconnect_unresponsive();
        
        // queue up pings to neighbors we haven't spoken to in a while
        self.queue_ping_heartbeats();
        
        // move conversations along
        let error_events = self.flush_relay_handles();
        for error_event in error_events {
            debug!("{:?}: Failed connection on event {}", &self.local_peer, error_event);
            self.deregister_peer(error_event);
        }

        // is our key about to expire?  do we need to re-key?
        // NOTE: must come last since it invalidates local_peer
        if self.local_peer.private_key_expire < self.chain_view.burn_block_height + 1 {
            let new_local_peer = self.peerdb.rekey(self.local_peer.private_key_expire + self.connection_opts.private_key_lifetime)
                .map_err(net_error::DBError)?;

            let old_local_peer = self.local_peer.clone();
            self.local_peer = new_local_peer;
            self.rekey(Some(&old_local_peer));
        }

        // update our relay statistics, so we know who to forward messages to
        self.update_relayer_stats(&network_result);

        // finally, handle network I/O requests from other threads, and get back reply handles to them.
        // do this after processing new sockets, so we don't accidentally re-use an event ID.
        self.dispatch_requests();
    
        Ok(())
    }

    /// Top-level main-loop circuit to take.
    /// -- polls the peer network and http network server sockets to get new sockets and detect ready sockets
    /// -- carries out network conversations
    /// -- receives and dispatches requests from other threads
    /// -- runs the p2p and http peer main loop
    /// Returns the table of unhandled network messages to be acted upon, keyed by the neighbors
    /// that sent them (i.e. keyed by their event IDs)
    pub fn run(&mut self, burndb: &BurnDB, chainstate: &mut StacksChainState, mempool: &mut MemPoolDB, dns_client_opt: Option<&mut DNSClient>, download_backpressure: bool, poll_timeout: u64) -> Result<NetworkResult, net_error> {
        let mut poll_states = match self.network {
            None => {
                test_debug!("{:?}: network not connected", &self.local_peer);
                Err(net_error::NotConnected)
            },
            Some(ref mut network) => {
                debug!(">>>>>>>>>>>>>>>>>>>>>>> Begin Poll {}ms >>>>>>>>>>>>>>>>>>>>>>>>>>>>", poll_timeout);
                let poll_result = network.poll(poll_timeout);
                debug!("<<<<<<<<<<<<<<<<<<<<<<<<<< End Poll <<<<<<<<<<<<<<<<<<<<<<<<<<<<<<<");
                poll_result
            }
        }?;

        let p2p_poll_state = poll_states.remove(&self.p2p_network_handle).expect("BUG: no poll state for p2p network handle");
        let http_poll_state = poll_states.remove(&self.http_network_handle).expect("BUG: no poll state for http network handle");
  
        let mut result = NetworkResult::new();

        PeerNetwork::with_network_state(self, |ref mut network, ref mut network_state| {
            let http_stacks_msgs = network.http.run(network_state, network.chain_view.clone(), burndb, &mut network.peerdb, chainstate, mempool, http_poll_state)?;
            result.consume_http_uploads(http_stacks_msgs);
            Ok(())
        })?;
        
        self.dispatch_network(&mut result, burndb, chainstate, dns_client_opt, download_backpressure, p2p_poll_state)?;

        Ok(result)
    }
}

#[cfg(test)]
mod test {

    use super::*;
    use net::*;
    use net::db::*;
    use net::codec::*;
    use std::thread;
    use std::time;
    use util::log;
    use util::sleep_ms;
    use burnchains::*;
    use burnchains::burnchain::*;

    use rand::RngCore;
    use rand;

    fn make_random_peer_address() -> PeerAddress {
        let mut rng = rand::thread_rng();
        let mut bytes = [0u8; 16];
        rng.fill_bytes(&mut bytes);
        PeerAddress(bytes)
    }

    fn make_test_neighbor(port: u16) -> Neighbor {
        let neighbor = Neighbor {
            addr: NeighborKey {
                peer_version: 0x12345678,
                network_id: 0x9abcdef0,
                addrbytes: PeerAddress([0x00,0x00,0x00,0x00,0x00,0x00,0x00,0x00,0x00,0x00,0xff,0xff,0x7f,0x00,0x00,0x01]),
                port: port,
            },
            public_key: Secp256k1PublicKey::from_hex("02fa66b66f8971a8cd4d20ffded09674e030f0f33883f337f34b95ad4935bac0e3").unwrap(),
            expire_block: 23456,
            last_contact_time: 1552509642,
            whitelisted: -1,
            blacklisted: -1,
            asn: 34567,
            org: 45678,
            in_degree: 1,
            out_degree: 1
        };
        neighbor
    }

    fn make_test_p2p_network(initial_neighbors: &Vec<Neighbor>) -> PeerNetwork {
        let mut conn_opts = ConnectionOptions::default();
        conn_opts.inbox_maxlen = 5;
        conn_opts.outbox_maxlen = 5;

        let first_burn_hash = BurnchainHeaderHash::from_hex("0000000000000000000000000000000000000000000000000000000000000000").unwrap();

        let burnchain = Burnchain {
            peer_version: 0x012345678,
            network_id: 0x9abcdef0,
            chain_name: "bitcoin".to_string(),
            network_name: "testnet".to_string(),
            working_dir: "/nope".to_string(),
            consensus_hash_lifetime: 24,
            stable_confirmations: 7,
            first_block_height: 50,
            first_block_hash: first_burn_hash.clone(),
        };

        let mut burnchain_view = BurnchainView {
            burn_block_height: 12345,
            burn_consensus_hash: ConsensusHash::from_hex("1111111111111111111111111111111111111111").unwrap(),
            burn_stable_block_height: 12339,
            burn_stable_consensus_hash: ConsensusHash::from_hex("2222222222222222222222222222222222222222").unwrap(),
            last_consensus_hashes: HashMap::new()
        };
        burnchain_view.make_test_data();

        let db = PeerDB::connect_memory(0x9abcdef0, 0, 23456, "http://test-p2p.com".into(), &vec![], initial_neighbors).unwrap();
        let local_peer = PeerDB::get_local_peer(db.conn()).unwrap();
        let p2p = PeerNetwork::new(db, local_peer, 0x12345678, burnchain, burnchain_view, conn_opts);
        p2p
    }

    // tests connect_peer() and relay_signed_message()
    #[test]
    #[ignore]
    fn test_dispatch_requests_connect_and_message_relay() {
        let neighbor = make_test_neighbor(2100);

        let mut p2p = make_test_p2p_network(&vec![]);

        let ping = StacksMessage::new(p2p.peer_version, p2p.local_peer.network_id,
                                      p2p.chain_view.burn_block_height,
                                      &p2p.chain_view.burn_consensus_hash,
                                      p2p.chain_view.burn_stable_block_height,
                                      &p2p.chain_view.burn_stable_consensus_hash,
                                      StacksMessageType::Ping(PingData::new()));

        let mut h = p2p.new_handle(1, 0);

        use std::net::TcpListener;
        let listener = TcpListener::bind("127.0.0.1:2100").unwrap();

        // start fake neighbor endpoint, which will accept once and wait 5 seconds
        let endpoint_thread = thread::spawn(move || {
            let (sock, addr) = listener.accept().unwrap();
            test_debug!("Accepted {:?}", &addr);
            thread::sleep(time::Duration::from_millis(5000));
        });
        
        p2p.bind(&"127.0.0.1:2000".parse().unwrap(), &"127.0.0.1:2001".parse().unwrap()).unwrap();

        // start dispatcher
        let p2p_thread = thread::spawn(move || {
            for i in 0..5 {
                test_debug!("dispatch batch {}", i);

                let dispatch_count = p2p.dispatch_requests();
                if dispatch_count >= 1 {
                    test_debug!("Dispatched {} requests", dispatch_count);
                }

                let mut poll_states = match p2p.network {
                    None => {
                        panic!("network not connected");
                    },
                    Some(ref mut network) => {
                        network.poll(100).unwrap()
                    }
                };

                let mut p2p_poll_state = poll_states.remove(&p2p.p2p_network_handle).unwrap();

                p2p.process_new_sockets(&mut p2p_poll_state).unwrap();
                p2p.process_connecting_sockets(&mut p2p_poll_state);

                thread::sleep(time::Duration::from_millis(1000));
            }
        });

        h.connect_peer(neighbor.addr.clone()).unwrap();

        // will eventually accept
        let mut sent = false;
        for i in 0..10 {
            match h.relay_signed_message(neighbor.addr.clone(), ping.clone()) {
                Ok(_) => {
                    sent = true;
                    break;
                },
                Err(net_error::NoSuchNeighbor) => {
                    test_debug!("Failed to relay; try again in {} ms", (i + 1) * 1000);
                    sleep_ms((i + 1) * 1000);
                },
                Err(e) => {
                    eprintln!("{:?}", &e);
                    assert!(false);
                }
            }
        }

        if !sent {
            error!("Failed to relay to neighbor");
            assert!(false);
        }

        // should be unable to relay to a nonexistent neighbor
        let nonexistent_neighbor = NeighborKey {
            peer_version: 0x12345678,
            network_id: 0x9abcdef0,
            addrbytes: PeerAddress([0x00,0x01,0x02,0x03,0x04,0x05,0x06,0x07,0x08,0x09,0x0a,0x0b,0x0c,0x0d,0x0e,0x0f]),
            port: 12346,
        };

        let res = h.relay_signed_message(nonexistent_neighbor, ping.clone());
        assert_eq!(res, Err(net_error::NoSuchNeighbor));

        p2p_thread.join().unwrap();
        test_debug!("dispatcher thread joined");

        endpoint_thread.join().unwrap();
        test_debug!("fake endpoint thread joined");
    }
    
    #[test]
    #[ignore]
    fn test_dispatch_requests_connect_and_ban() {
        let neighbor = make_test_neighbor(2200);

        let mut p2p = make_test_p2p_network(&vec![]);

        let ping = StacksMessage::new(p2p.peer_version, p2p.local_peer.network_id,
                                      p2p.chain_view.burn_block_height,
                                      &p2p.chain_view.burn_consensus_hash,
                                      p2p.chain_view.burn_stable_block_height,
                                      &p2p.chain_view.burn_stable_consensus_hash,
                                      StacksMessageType::Ping(PingData::new()));

        let mut h = p2p.new_handle(1, 0);

        use std::net::TcpListener;
        let listener = TcpListener::bind("127.0.0.1:2200").unwrap();

        // start fake neighbor endpoint, which will accept once and wait 5 seconds
        let endpoint_thread = thread::spawn(move || {
            let (sock, addr) = listener.accept().unwrap();
            test_debug!("Accepted {:?}", &addr);
            thread::sleep(time::Duration::from_millis(5000));
        });
        
        p2p.bind(&"127.0.0.1:2010".parse().unwrap(), &"127.0.0.1:2011".parse().unwrap()).unwrap();

        let (sx, rx) = sync_channel(1);

        // start dispatcher, and relay back the list of peers we banned
        let p2p_thread = thread::spawn(move || {
            let mut banned_peers = vec![];
            for i in 0..5 {
                test_debug!("dispatch batch {}", i);

                let dispatch_count = p2p.dispatch_requests();
                if dispatch_count >= 1 {
                    test_debug!("Dispatched {} requests", dispatch_count);
                }

                let mut poll_state = match p2p.network {
                    None => {
                        panic!("network not connected");
                    },
                    Some(ref mut network) => {
                        network.poll(100).unwrap()
                    }
                };

                let mut p2p_poll_state = poll_state.remove(&p2p.p2p_network_handle).unwrap();

                p2p.process_new_sockets(&mut p2p_poll_state).unwrap();
                p2p.process_connecting_sockets(&mut p2p_poll_state);

                let mut banned = p2p.process_bans().unwrap();
                if banned.len() > 0 {
                    test_debug!("Banned {} peer(s)", banned.len());
                }

                banned_peers.append(&mut banned);

                thread::sleep(time::Duration::from_millis(1000));
            }

            let _ = sx.send(banned_peers);
        });

        h.connect_peer(neighbor.addr.clone()).unwrap();

        // will eventually accept and ban
        let mut sent = false;
        for i in 0..10 {
            match h.ban_peers(vec![neighbor.addr.clone()]) {
                Ok(_) => {
                    sent = true;
                    break;
                },
                Err(e) => {
                    eprintln!("{:?}", &e);
                    assert!(false);
                }
            }
        }

        if !sent {
            error!("Failed to relay to neighbor");
            assert!(false);
        }

        let banned = rx.recv().unwrap();
        assert_eq!(banned.len(), 1);

        p2p_thread.join().unwrap();
        test_debug!("dispatcher thread joined");

        endpoint_thread.join().unwrap();
        test_debug!("fake endpoint thread joined");
    }

    /*
    #[test]
    fn test_neighbors_connect() {
        let mut burnchain_view = BurnchainView {
            burn_block_height: 12345,
            burn_consensus_hash: ConsensusHash::from_hex("1111111111111111111111111111111111111111").unwrap(),
            burn_stable_block_height: 12339,
            burn_stable_consensus_hash: ConsensusHash::from_hex("2222222222222222222222222222222222222222").unwrap(),
            last_consensus_hashes: HashMap::new()
        };
        burnchain_view.make_test_data();

        let mut peers = vec![];
        for i in 0..10 {
            let config = TestPeerConfig::from_port(33000 + i);
            let peer = TestPeer::new(config);
            peers.push(peer);
        }
            
        let mut p2p = make_test_p2p_network(&vec![]);
        let thread_local_peer = PeerDB::get_local_peer(&p2p.peerdb.conn()).unwrap();
    */

}<|MERGE_RESOLUTION|>--- conflicted
+++ resolved
@@ -1989,7 +1989,6 @@
         }
         Ok(unhandled)
     }
-<<<<<<< HEAD
     
     /// Find unauthenticated inbound conversations
     fn find_unauthenticated_inbound_convos(&self) -> Vec<usize> {
@@ -2073,8 +2072,6 @@
         test_debug!("{:?}: have {} pingbacks scheduled", &self.local_peer, self.walk_pingbacks.len());
         Ok(())
     }
-=======
->>>>>>> 8bce1e5d
 
     /// Are we in the process of downloading blocks?
     pub fn has_more_downloads(&self) -> bool {
@@ -2107,10 +2104,7 @@
         // update burnchain snapshot if we need to (careful -- it's expensive)
         let sn = BurnDB::get_canonical_burn_chain_tip(burndb.conn())?;
         if sn.block_height > self.chain_view.burn_block_height {
-<<<<<<< HEAD
-=======
             debug!("{:?}: load chain view for burn block {}", &self.local_peer, sn.block_height);
->>>>>>> 8bce1e5d
             let new_chain_view = {
                 let ic = burndb.index_conn();
                 BurnDB::get_burnchain_view(&ic, &self.burnchain).map_err(net_error::DBError)?
