--- conflicted
+++ resolved
@@ -3,15 +3,9 @@
 pub mod natives;
 
 use vm::representations::{SymbolicExpression, ClarityName};
-<<<<<<< HEAD
 use vm::representations::SymbolicExpressionType::{AtomValue, Atom, List, LiteralValue};
-use vm::types::{AtomTypeIdentifier, TypeSignature, TupleTypeSignature, FunctionArg,
-                FunctionType, FixedFunction, INT_TYPE, UINT_TYPE, parse_name_type_pairs};
-=======
-use vm::representations::SymbolicExpressionType::{AtomValue, Atom, List};
-use vm::types::{ TypeSignature, TupleTypeSignature, FunctionArg,
-                 FunctionType, FixedFunction, parse_name_type_pairs};
->>>>>>> 4e39cb9d
+use vm::types::{TypeSignature, TupleTypeSignature, FunctionArg,
+                FunctionType, FixedFunction, parse_name_type_pairs};
 use vm::functions::NativeFunctions;
 use vm::functions::define::DefineFunctions;
 use vm::variables::NativeVariables;
