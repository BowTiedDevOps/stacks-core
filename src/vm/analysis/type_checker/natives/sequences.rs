--- conflicted
+++ resolved
@@ -65,13 +65,7 @@
     // we will only lookup native or defined functions here.
     //   you _cannot_ map a special function.
     let function_type = get_simple_native_or_user_define(function_name, checker)?;
-
-<<<<<<< HEAD
-    runtime_cost!(cost_functions::ANALYSIS_ITERABLE_FUNC, checker, 1)?;
-=======
-    runtime_cost(ClarityCostFunction::AnalysisIterableFunc, checker, 0)?;
-    let argument_type = checker.type_check(&args[1], context)?;
->>>>>>> ff36275e
+    runtime_cost(ClarityCostFunction::AnalysisIterableFunc, checker, args.len())?;
 
     let mut func_args = vec![];
     let mut min_args = u32::MAX;
