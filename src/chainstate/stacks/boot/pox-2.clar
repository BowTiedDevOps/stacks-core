;; The .pox-2 contract
;; Error codes
(define-constant ERR_STACKING_UNREACHABLE 255)
(define-constant ERR_STACKING_INSUFFICIENT_FUNDS 1)
(define-constant ERR_STACKING_INVALID_LOCK_PERIOD 2)
(define-constant ERR_STACKING_ALREADY_STACKED 3)
(define-constant ERR_STACKING_NO_SUCH_PRINCIPAL 4)
(define-constant ERR_STACKING_EXPIRED 5)
(define-constant ERR_STACKING_STX_LOCKED 6)
(define-constant ERR_STACKING_PERMISSION_DENIED 9)
(define-constant ERR_STACKING_THRESHOLD_NOT_MET 11)
(define-constant ERR_STACKING_POX_ADDRESS_IN_USE 12)
(define-constant ERR_STACKING_INVALID_POX_ADDRESS 13)
(define-constant ERR_STACKING_ALREADY_REJECTED 17)
(define-constant ERR_STACKING_INVALID_AMOUNT 18)
(define-constant ERR_NOT_ALLOWED 19)
(define-constant ERR_STACKING_ALREADY_DELEGATED 20)
(define-constant ERR_DELEGATION_EXPIRES_DURING_LOCK 21)
(define-constant ERR_DELEGATION_TOO_MUCH_LOCKED 22)
(define-constant ERR_DELEGATION_POX_ADDR_REQUIRED 23)
(define-constant ERR_INVALID_START_BURN_HEIGHT 24)
(define-constant ERR_NOT_CURRENT_STACKER 25)
(define-constant ERR_STACK_EXTEND_NOT_LOCKED 26)

;; PoX disabling threshold (a percent)
(define-constant POX_REJECTION_FRACTION u25)

;; Data vars that store a copy of the burnchain configuration.
;; Implemented as data-vars, so that different configurations can be
;; used in e.g. test harnesses.
(define-data-var pox-prepare-cycle-length uint PREPARE_CYCLE_LENGTH)
(define-data-var pox-reward-cycle-length uint REWARD_CYCLE_LENGTH)
(define-data-var pox-rejection-fraction uint POX_REJECTION_FRACTION)
(define-data-var first-burnchain-block-height uint u0)
(define-data-var configured bool false)
(define-data-var first-2-1-reward-cycle uint u0)

;; This function can only be called once, when it boots up
(define-public (set-burnchain-parameters (first-burn-height uint)
                                         (prepare-cycle-length uint)
                                         (reward-cycle-length uint)
                                         (rejection-fraction uint)
                                         (begin-2-1-reward-cycle uint))
    (begin
        (asserts! (not (var-get configured)) (err ERR_NOT_ALLOWED))
        (var-set first-burnchain-block-height first-burn-height)
        (var-set pox-prepare-cycle-length prepare-cycle-length)
        (var-set pox-reward-cycle-length reward-cycle-length)
        (var-set pox-rejection-fraction rejection-fraction)
        (var-set first-2-1-reward-cycle begin-2-1-reward-cycle)
        (var-set configured true)
        (ok true))
)

;; The Stacking lock-up state and associated metadata.
;; Records can be inserted into this map via one of two ways:
;; * via contract-call? to the (stack-stx) method, or
;; * via a transaction in the underlying burnchain that encodes the same data.
;; In the latter case, this map will be updated by the Stacks
;; node itself, and transactions in the burnchain will take priority
;; over transactions in the Stacks chain when processing this block.
(define-map stacking-state
    { stacker: principal }
    {
        ;; how many uSTX locked?
        amount-ustx: uint,
        ;; Description of the underlying burnchain address that will
        ;; receive PoX'ed tokens. Translating this into an address
        ;; depends on the burnchain being used.  When Bitcoin is
        ;; the burnchain, this gets translated into a p2pkh, p2sh,
        ;; p2wpkh-p2sh, or p2wsh-p2sh UTXO, depending on the version.
        pox-addr: { version: (buff 1), hashbytes: (buff 20) },
        ;; how long the uSTX are locked, in reward cycles.
        lock-period: uint,
        ;; reward cycle when rewards begin
        first-reward-cycle: uint
    }
)

;; Delegation relationships
(define-map delegation-state
    { stacker: principal }
    { 
        amount-ustx: uint,              ;; how many uSTX delegated?
        delegated-to: principal,        ;; who are we delegating?
        until-burn-ht: (optional uint), ;; how long does the delegation last?
        ;; does the delegate _need_ to use a specific
        ;; pox recipient address?
        pox-addr: (optional { version: (buff 1), hashbytes: (buff 20) })
    }
)

;; allowed contract-callers
(define-map allowance-contract-callers
    { sender: principal, contract-caller: principal }
    { until-burn-ht: (optional uint) })

;; How many uSTX are stacked in a given reward cycle.
;; Updated when a new PoX address is registered, or when more STX are granted
;; to it.
(define-map reward-cycle-total-stacked
    { reward-cycle: uint }
    { total-ustx: uint }
)

;; Internal map read by the Stacks node to iterate through the list of
;; PoX reward addresses on a per-reward-cycle basis.
(define-map reward-cycle-pox-address-list
    { reward-cycle: uint, index: uint }
    {
        pox-addr: { version: (buff 1), hashbytes: (buff 20) },
        stacker: (optional principal),
        total-ustx: uint
    }
)

(define-map reward-cycle-pox-address-list-len
    { reward-cycle: uint }
    { len: uint }
)

;; how much has been locked up for this address before
;;   committing?
;; this map allows stackers to stack amounts < minimum
;;   by paying the cost of aggregation during the commit
(define-map partial-stacked-by-cycle
    { 
        pox-addr: { version: (buff 1), hashbytes: (buff 20) },
        reward-cycle: uint,
        sender: principal
    }
    { stacked-amount: uint }
)

;; Amount of uSTX that reject PoX, by reward cycle
(define-map stacking-rejection
    { reward-cycle: uint }
    { amount: uint }
)

;; Who rejected in which reward cycle
(define-map stacking-rejectors
    { stacker: principal, reward-cycle: uint }
    { amount: uint }
)

;; Getter for stacking-rejectors
(define-read-only (get-pox-rejection (stacker principal) (reward-cycle uint))
    (map-get? stacking-rejectors { stacker: stacker, reward-cycle: reward-cycle }))

;; Has PoX been rejected in the given reward cycle?
(define-read-only (is-pox-active (reward-cycle uint))
    (let (
        (reject-votes 
            (default-to
                u0
                (get amount (map-get? stacking-rejection { reward-cycle: reward-cycle }))))
    )
    ;; (100 * reject-votes) / stx-liquid-supply < pox-rejection-fraction    
    (< (* u100 reject-votes) 
       (* (var-get pox-rejection-fraction) stx-liquid-supply)))
)

;; What's the reward cycle number of the burnchain block height?
;; Will runtime-abort if height is less than the first burnchain block (this is intentional)
(define-private (burn-height-to-reward-cycle (height uint)) 
    (/ (- height (var-get first-burnchain-block-height)) (var-get pox-reward-cycle-length)))

;; What's the block height at the start of a given reward cycle?
(define-private (reward-cycle-to-burn-height (cycle uint))
    (+ (var-get first-burnchain-block-height) (* cycle (var-get pox-reward-cycle-length))))

;; What's the current PoX reward cycle?
(define-private (current-pox-reward-cycle)
    (burn-height-to-reward-cycle burn-block-height))

;; Get the _current_ PoX stacking principal information.  If the information
;; is expired, or if there's never been such a stacker, then returns none.
(define-read-only (get-stacker-info (stacker principal))
    (match (map-get? stacking-state { stacker: stacker })
        stacking-info
            (if (<= (+ (get first-reward-cycle stacking-info) (get lock-period stacking-info)) (current-pox-reward-cycle))
                ;; present, but lock has expired
                none
                ;; present, and lock has not expired
                (some stacking-info)
            )
        ;; no state at all
        none
    ))

(define-private (check-caller-allowed)
    (or (is-eq tx-sender contract-caller)
        (let ((caller-allowed 
                 ;; if not in the caller map, return false
                 (unwrap! (map-get? allowance-contract-callers
                                    { sender: tx-sender, contract-caller: contract-caller })
                          false))
               (expires-at
                 ;; if until-burn-ht not set, then return true (because no expiry)
                 (unwrap! (get until-burn-ht caller-allowed) true)))
          ;; is the caller allowance expired?
          (if (>= burn-block-height expires-at)
              false
              true))))

(define-private (get-check-delegation (stacker principal))
    (let ((delegation-info (try! (map-get? delegation-state { stacker: stacker }))))
      ;; did the existing delegation expire?
      (if (match (get until-burn-ht delegation-info)
                 until-burn-ht (> burn-block-height until-burn-ht)
                 false)
          ;; it expired, return none
          none
          ;; delegation is active
          (some delegation-info))))

;; Get the size of the reward set for a reward cycle.
;; Note that this does _not_ return duplicate PoX addresses.
;; Note that this also _will_ return PoX addresses that are beneath
;; the minimum threshold -- i.e. the threshold can increase after insertion.
;; Used internally by the Stacks node, which filters out the entries
;; in this map to select PoX addresses with enough STX.
(define-read-only (get-reward-set-size (reward-cycle uint))
    (default-to
        u0
        (get len (map-get? reward-cycle-pox-address-list-len { reward-cycle: reward-cycle }))))

;; How many rejection votes have we been accumulating for the next block
(define-private (next-cycle-rejection-votes)
    (default-to
        u0
        (get amount (map-get? stacking-rejection { reward-cycle: (+ u1 (current-pox-reward-cycle)) }))))

;; Add a single PoX address to a single reward cycle.
;; Used to build up a set of per-reward-cycle PoX addresses.
;; No checking will be done -- don't call if this PoX address is already registered in this reward cycle!
(define-private (append-reward-cycle-pox-addr (pox-addr (tuple (version (buff 1)) (hashbytes (buff 20))))
                                              (reward-cycle uint)
                                              (amount-ustx uint)
                                              (stacker (optional principal)))
    (let (
        (sz (get-reward-set-size reward-cycle))
    )
    (map-set reward-cycle-pox-address-list
        { reward-cycle: reward-cycle, index: sz }
        { pox-addr: pox-addr, total-ustx: amount-ustx, stacker: stacker })
    (map-set reward-cycle-pox-address-list-len
        { reward-cycle: reward-cycle }
        { len: (+ u1 sz) })
    (+ u1 sz))
)

;; How many uSTX are stacked?
(define-read-only (get-total-ustx-stacked (reward-cycle uint))
    (default-to
        u0
        (get total-ustx (map-get? reward-cycle-total-stacked { reward-cycle: reward-cycle })))
)

;; Called internally by the node to iterate through the list of PoX addresses in this reward cycle.
;; Returns (optional { pox-addr: <pox-address>, total-ustx: <uint>, sender: (optional principal) })
(define-read-only (get-reward-set-pox-address (reward-cycle uint) (index uint))
    (map-get? reward-cycle-pox-address-list { reward-cycle: reward-cycle, index: index }))

;; Add a PoX address to the ith reward cycle, if i is between 0 and the given num-cycles (exclusive).
;; Arguments are given as a tuple, so this function can be (map ..)'ed onto a list of its arguments.
;; Used by add-pox-addr-to-reward-cycles.
;; No checking is done.
;; Returns 1 if added.
;; Returns 0 if not added.
(define-private (add-pox-addr-to-ith-reward-cycle (cycle-index uint) (params (tuple 
                                                            (pox-addr (tuple (version (buff 1)) (hashbytes (buff 20))))
                                                            (first-reward-cycle uint)
                                                            (num-cycles uint)
                                                            (amount-ustx uint)
                                                            (i uint)
                                                            (stacker (optional principal)))))
    (let ((reward-cycle (+ (get first-reward-cycle params) (get i params)))
          (num-cycles (get num-cycles params))
          (i (get i params)))
    {
        pox-addr: (get pox-addr params),
        first-reward-cycle: (get first-reward-cycle params),
        num-cycles: num-cycles,
        amount-ustx: (get amount-ustx params),
        stacker: (get stacker params),
        i: (if (< i num-cycles)
            (let ((total-ustx (get-total-ustx-stacked reward-cycle)))
              ;; record how many uSTX this pox-addr will stack for in the given reward cycle
              (append-reward-cycle-pox-addr
                (get pox-addr params)
                reward-cycle
                (get amount-ustx params)
                (get stacker params))

              ;; update running total
              (map-set reward-cycle-total-stacked
                 { reward-cycle: reward-cycle }
                 { total-ustx: (+ (get amount-ustx params) total-ustx) })

              ;; updated _this_ reward cycle
              (+ i u1))
            (+ i u0))
    }))

;; Add a PoX address to a given sequence of reward cycle lists.
;; A PoX address can be added to at most 12 consecutive cycles.
;; No checking is done.
(define-private (add-pox-addr-to-reward-cycles (pox-addr (tuple (version (buff 1)) (hashbytes (buff 20))))
                                               (first-reward-cycle uint)
                                               (num-cycles uint)
                                               (amount-ustx uint)
                                               (stacker principal))
  (let ((cycle-indexes (list u0 u1 u2 u3 u4 u5 u6 u7 u8 u9 u10 u11)))
    ;; For safety, add up the number of times (add-principal-to-ith-reward-cycle) returns 1.
    ;; It _should_ be equal to num-cycles.
    (asserts! 
     (is-eq num-cycles 
<<<<<<< HEAD
            (get i (fold add-pox-addr-to-ith-reward-cycle cycle-indexes 
                         { pox-addr: pox-addr, first-reward-cycle: first-reward-cycle, stacker: (some stacker),
                          num-cycles: num-cycles, amount-ustx: amount-ustx, i: u0 })))
=======
                 (get i (fold add-pox-addr-to-ith-reward-cycle cycle-indexes 
                         { pox-addr: pox-addr, first-reward-cycle: first-reward-cycle, num-cycles: num-cycles, amount-ustx: amount-ustx, i: u0 })))
>>>>>>> ac2cb957
     (err ERR_STACKING_UNREACHABLE))
    (ok true)))

(define-private (add-pox-partial-stacked-to-ith-cycle
                 (cycle-index uint)
                 (params { pox-addr: { version: (buff 1), hashbytes: (buff 20) },
                           reward-cycle: uint,
                           num-cycles: uint,
                           amount-ustx: uint }))
  (let ((pox-addr     (get pox-addr     params))
        (num-cycles   (get num-cycles   params))
        (reward-cycle (get reward-cycle params))
        (amount-ustx  (get amount-ustx  params)))
    (let ((current-amount
           (default-to u0
             (get stacked-amount
                  (map-get? partial-stacked-by-cycle { sender: tx-sender, pox-addr: pox-addr, reward-cycle: reward-cycle })))))
      (if (>= cycle-index num-cycles)
          ;; do not add to cycles >= cycle-index
          false
          ;; otherwise, add to the partial-stacked-by-cycle
          (map-set partial-stacked-by-cycle
                   { sender: tx-sender, pox-addr: pox-addr, reward-cycle: reward-cycle }
                   { stacked-amount: (+ amount-ustx current-amount) }))
      ;; produce the next params tuple
      { pox-addr: pox-addr,
        reward-cycle: (+ u1 reward-cycle),
        num-cycles: num-cycles,
        amount-ustx: amount-ustx })))

;; Add a PoX address to a given sequence of partial reward cycle lists.
;; A PoX address can be added to at most 12 consecutive cycles.
;; No checking is done.
(define-private (add-pox-partial-stacked (pox-addr (tuple (version (buff 1)) (hashbytes (buff 20))))
                                         (first-reward-cycle uint)
                                         (num-cycles uint)
                                         (amount-ustx uint))
  (let ((cycle-indexes (list u0 u1 u2 u3 u4 u5 u6 u7 u8 u9 u10 u11)))
    (fold add-pox-partial-stacked-to-ith-cycle cycle-indexes 
          { pox-addr: pox-addr, reward-cycle: first-reward-cycle, num-cycles: num-cycles, amount-ustx: amount-ustx })
    true))

;; What is the minimum number of uSTX to be stacked in the given reward cycle?
;; Used internally by the Stacks node, and visible publicly.
(define-read-only (get-stacking-minimum)
    (/ stx-liquid-supply STACKING_THRESHOLD_25))

;; Is the address mode valid for a PoX burn address?
(define-private (check-pox-addr-version (version (buff 1)))
    (or (is-eq version ADDRESS_VERSION_P2PKH)
        (is-eq version ADDRESS_VERSION_P2SH)
        (is-eq version ADDRESS_VERSION_P2WPKH)
        (is-eq version ADDRESS_VERSION_P2WSH)))

;; Is the given lock period valid?
(define-private (check-pox-lock-period (lock-period uint)) 
    (and (>= lock-period MIN_POX_REWARD_CYCLES) 
         (<= lock-period MAX_POX_REWARD_CYCLES)))

;; Evaluate if a participant can stack an amount of STX for a given period.
;; This method is designed as a read-only method so that it can be used as 
;; a set of guard conditions and also as a read-only RPC call that can be
;; performed beforehand.
(define-read-only (can-stack-stx (pox-addr (tuple (version (buff 1)) (hashbytes (buff 20))))
                                  (amount-ustx uint)
                                  (first-reward-cycle uint)
                                  (num-cycles uint))
  (begin
    ;; minimum uSTX must be met
    (asserts! (<= (print (get-stacking-minimum)) amount-ustx)
              (err ERR_STACKING_THRESHOLD_NOT_MET))

    (minimal-can-stack-stx pox-addr amount-ustx first-reward-cycle num-cycles)))

;; Evaluate if a participant can stack an amount of STX for a given period.
;; This method is designed as a read-only method so that it can be used as 
;; a set of guard conditions and also as a read-only RPC call that can be
;; performed beforehand.
(define-read-only (minimal-can-stack-stx 
                   (pox-addr (tuple (version (buff 1)) (hashbytes (buff 20))))
                   (amount-ustx uint)
                   (first-reward-cycle uint)
                   (num-cycles uint))
  (begin
    ;; amount must be valid
    (asserts! (> amount-ustx u0)
              (err ERR_STACKING_INVALID_AMOUNT))

    ;; sender principal must not have rejected in this upcoming reward cycle
    (asserts! (is-none (get-pox-rejection tx-sender first-reward-cycle))
              (err ERR_STACKING_ALREADY_REJECTED))

    ;; lock period must be in acceptable range.
    (asserts! (check-pox-lock-period num-cycles)
              (err ERR_STACKING_INVALID_LOCK_PERIOD))

    ;; address version must be valid
    (asserts! (check-pox-addr-version (get version pox-addr))
              (err ERR_STACKING_INVALID_POX_ADDRESS))
    (ok true)))

;; Revoke contract-caller authorization to call stacking methods
(define-public (disallow-contract-caller (caller principal))
  (begin 
    (asserts! (is-eq tx-sender contract-caller)
              (err ERR_STACKING_PERMISSION_DENIED))
    (ok (map-delete allowance-contract-callers { sender: tx-sender, contract-caller: caller }))))

;; Give a contract-caller authorization to call stacking methods
;;  normally, stacking methods may only be invoked by _direct_ transactions
;;   (i.e., the tx-sender issues a direct contract-call to the stacking methods)
;;  by issuing an allowance, the tx-sender may call through the allowed contract
(define-public (allow-contract-caller (caller principal) (until-burn-ht (optional uint)))
  (begin
    (asserts! (is-eq tx-sender contract-caller)
              (err ERR_STACKING_PERMISSION_DENIED))
    (ok (map-set allowance-contract-callers
               { sender: tx-sender, contract-caller: caller }
               { until-burn-ht: until-burn-ht }))))

;; Lock up some uSTX for stacking!  Note that the given amount here is in micro-STX (uSTX).
;; The STX will be locked for the given number of reward cycles (lock-period).
;; This is the self-service interface.  tx-sender will be the Stacker.
;;
;; * The given stacker cannot currently be stacking.
;; * You will need the minimum uSTX threshold.  This will be determined by (get-stacking-minimum)
;; at the time this method is called.
;; * You may need to increase the amount of uSTX locked up later, since the minimum uSTX threshold
;; may increase between reward cycles.
;; * The Stacker will receive rewards in the reward cycle following `start-burn-ht`.
;; Importantly, `start-burn-ht` may not be further into the future than the next reward cycle,
;; and in most cases should be set to the current burn block height.
;;
;; The tokens will unlock and be returned to the Stacker (tx-sender) automatically.
(define-public (stack-stx (amount-ustx uint)
                          (pox-addr (tuple (version (buff 1)) (hashbytes (buff 20))))
                          (start-burn-ht uint)
                          (lock-period uint))
    ;; this stacker's first reward cycle is the _next_ reward cycle
    (let ((first-reward-cycle (+ u1 (current-pox-reward-cycle)))
          (specified-reward-cycle (+ u1 (burn-height-to-reward-cycle start-burn-ht))))
      ;; the start-burn-ht must result in the next reward cycle, do not allow stackers
      ;;  to "post-date" their `stack-stx` transaction
      (asserts! (is-eq first-reward-cycle specified-reward-cycle)
                (err ERR_INVALID_START_BURN_HEIGHT))

      ;; must be called directly by the tx-sender or by an allowed contract-caller
      (asserts! (check-caller-allowed)
                (err ERR_STACKING_PERMISSION_DENIED))

      ;; tx-sender principal must not be stacking
      (asserts! (is-none (get-stacker-info tx-sender))
        (err ERR_STACKING_ALREADY_STACKED))

      ;; tx-sender must not be delegating
      (asserts! (is-none (get-check-delegation tx-sender))
        (err ERR_STACKING_ALREADY_DELEGATED))

      ;; the Stacker must have sufficient unlocked funds
      (asserts! (>= (stx-get-balance tx-sender) amount-ustx)
        (err ERR_STACKING_INSUFFICIENT_FUNDS))

      ;; ensure that stacking can be performed
      (try! (can-stack-stx pox-addr amount-ustx first-reward-cycle lock-period))

      ;; register the PoX address with the amount stacked
      (try! (add-pox-addr-to-reward-cycles pox-addr first-reward-cycle lock-period amount-ustx tx-sender))

      ;; add stacker record
      (map-set stacking-state
        { stacker: tx-sender }
        { amount-ustx: amount-ustx,
          pox-addr: pox-addr,
          first-reward-cycle: first-reward-cycle,
          lock-period: lock-period })

      ;; return the lock-up information, so the node can actually carry out the lock. 
      (ok { stacker: tx-sender, lock-amount: amount-ustx, unlock-burn-height: (reward-cycle-to-burn-height (+ first-reward-cycle lock-period)) }))
)

(define-public (revoke-delegate-stx)
  (begin
    ;; must be called directly by the tx-sender or by an allowed contract-caller
    (asserts! (check-caller-allowed)
              (err ERR_STACKING_PERMISSION_DENIED))
    (ok (map-delete delegation-state { stacker: tx-sender }))))

;; Delegate to `delegate-to` the ability to stack from a given address.
;;  This method _does not_ lock the funds, rather, it allows the delegate
;;  to issue the stacking lock.
;; The caller specifies:
;;   * amount-ustx: the total amount of ustx the delegate may be allowed to lock
;;   * until-burn-ht: an optional burn height at which this delegation expiration
;;   * pox-addr: an optional address to which any rewards *must* be sent
(define-public (delegate-stx (amount-ustx uint)
                             (delegate-to principal)
                             (until-burn-ht (optional uint))
                             (pox-addr (optional { version: (buff 1),
                                                   hashbytes: (buff 20) })))
    (begin
      ;; must be called directly by the tx-sender or by an allowed contract-caller
      (asserts! (check-caller-allowed)
                (err ERR_STACKING_PERMISSION_DENIED))

      ;; delegate-stx no longer requires the delegator to not currently
      ;;  be stacking.

      ;; tx-sender must not be delegating
      (asserts! (is-none (get-check-delegation tx-sender))
        (err ERR_STACKING_ALREADY_DELEGATED))

      ;; add delegation record
      (map-set delegation-state
        { stacker: tx-sender }
        { amount-ustx: amount-ustx,
          delegated-to: delegate-to,
          until-burn-ht: until-burn-ht,
          pox-addr: pox-addr })

      (ok true)))

;; Commit partially stacked STX.
;;   This allows a stacker/delegate to lock fewer STX than the minimal threshold in multiple transactions,
;;   so long as: 1. The pox-addr is the same.
;;               2. This "commit" transaction is called _before_ the PoX anchor block.
;;   This ensures that each entry in the reward set returned to the stacks-node is greater than the threshold,
;;   but does not require it be all locked up within a single transaction
(define-public (stack-aggregation-commit (pox-addr { version: (buff 1), hashbytes: (buff 20) })
                                         (reward-cycle uint))
  (let ((partial-stacked
         ;; fetch the partial commitments
         (unwrap! (map-get? partial-stacked-by-cycle { pox-addr: pox-addr, sender: tx-sender, reward-cycle: reward-cycle })
                  (err ERR_STACKING_NO_SUCH_PRINCIPAL))))
    ;; must be called directly by the tx-sender or by an allowed contract-caller
    (asserts! (check-caller-allowed)
              (err ERR_STACKING_PERMISSION_DENIED))
    (let ((amount-ustx (get stacked-amount partial-stacked)))
      (try! (can-stack-stx pox-addr amount-ustx reward-cycle u1))
      ;; add the pox addr to the reward cycle
      (add-pox-addr-to-ith-reward-cycle
       u0
       { pox-addr: pox-addr,
         first-reward-cycle: reward-cycle,
         num-cycles: u1,
         stacker: none,
         amount-ustx: amount-ustx,
         i: u0 })
      ;; don't update the stacking-state map,
      ;;  because it _already has_ this stacker's state
      ;; don't lock the STX, because the STX is already locked
      ;;
      ;; clear the partial-stacked state
      (map-delete partial-stacked-by-cycle { pox-addr: pox-addr, sender: tx-sender, reward-cycle: reward-cycle })
      (ok true))))

;; As a delegate, stack the given principal's STX using partial-stacked-by-cycle
;; Once the delegate has stacked > minimum, the delegate should call stack-aggregation-commit
(define-public (delegate-stack-stx (stacker principal)
                                   (amount-ustx uint)
                                   (pox-addr { version: (buff 1), hashbytes: (buff 20) })
                                   (start-burn-ht uint)
                                   (lock-period uint))
    ;; this stacker's first reward cycle is the _next_ reward cycle
    (let ((first-reward-cycle (+ u1 (current-pox-reward-cycle)))
          (specified-reward-cycle (+ u1 (burn-height-to-reward-cycle start-burn-ht)))
          (unlock-burn-height (reward-cycle-to-burn-height (+ (current-pox-reward-cycle) u1 lock-period))))
      ;; the start-burn-ht must result in the next reward cycle, do not allow stackers
      ;;  to "post-date" their `stack-stx` transaction
      (asserts! (is-eq first-reward-cycle specified-reward-cycle)
                (err ERR_INVALID_START_BURN_HEIGHT))

      ;; must be called directly by the tx-sender or by an allowed contract-caller
      (asserts! (check-caller-allowed)
        (err ERR_STACKING_PERMISSION_DENIED))

      ;; stacker must have delegated to the caller
      (let ((delegation-info (unwrap! (get-check-delegation stacker) (err ERR_STACKING_PERMISSION_DENIED))))
        ;; must have delegated to tx-sender
        (asserts! (is-eq (get delegated-to delegation-info) tx-sender)
                  (err ERR_STACKING_PERMISSION_DENIED))
        ;; must have delegated enough stx
        (asserts! (>= (get amount-ustx delegation-info) amount-ustx)
                  (err ERR_DELEGATION_TOO_MUCH_LOCKED))
        ;; if pox-addr is set, must be equal to pox-addr
        (asserts! (match (get pox-addr delegation-info)
                         specified-pox-addr (is-eq pox-addr specified-pox-addr)
                         true)
                  (err ERR_DELEGATION_POX_ADDR_REQUIRED))
        ;; delegation must not expire before lock period
        (asserts! (match (get until-burn-ht delegation-info)
                         until-burn-ht (>= until-burn-ht
                                           unlock-burn-height)
                      true)
                  (err ERR_DELEGATION_EXPIRES_DURING_LOCK)))

      ;; stacker principal must not be stacking
      (asserts! (is-none (get-stacker-info stacker))
        (err ERR_STACKING_ALREADY_STACKED))

      ;; the Stacker must have sufficient unlocked funds
      (asserts! (>= (stx-get-balance stacker) amount-ustx)
        (err ERR_STACKING_INSUFFICIENT_FUNDS))

      ;; ensure that stacking can be performed
      (try! (minimal-can-stack-stx pox-addr amount-ustx first-reward-cycle lock-period))

      ;; register the PoX address with the amount stacked via partial stacking
      ;;   before it can be included in the reward set, this must be committed!
      (add-pox-partial-stacked pox-addr first-reward-cycle lock-period amount-ustx)

      ;; add stacker record
      (map-set stacking-state
        { stacker: stacker }
        { amount-ustx: amount-ustx,
          pox-addr: pox-addr,
          first-reward-cycle: first-reward-cycle,
          lock-period: lock-period })

      ;; return the lock-up information, so the node can actually carry out the lock. 
      (ok { stacker: stacker,
            lock-amount: amount-ustx,
            unlock-burn-height: unlock-burn-height })))

;; Reject Stacking for this reward cycle.
;; tx-sender votes all its uSTX for rejection.
;; Note that unlike PoX, rejecting PoX does not lock the tx-sender's
;; tokens.  PoX rejection acts like a coin vote.
(define-public (reject-pox)
    (let (
        (balance (stx-get-balance tx-sender))
        (vote-reward-cycle (+ u1 (current-pox-reward-cycle)))
    )

    ;; tx-sender principal must not have rejected in this upcoming reward cycle
    (asserts! (is-none (get-pox-rejection tx-sender vote-reward-cycle))
        (err ERR_STACKING_ALREADY_REJECTED))

    ;; tx-sender can't be a stacker
    (asserts! (is-none (get-stacker-info tx-sender))
        (err ERR_STACKING_ALREADY_STACKED))

    ;; vote for rejection
    (map-set stacking-rejection
        { reward-cycle: vote-reward-cycle }
        { amount: (+ (next-cycle-rejection-votes) balance) }
    )

    ;; mark voted
    (map-set stacking-rejectors
        { stacker: tx-sender, reward-cycle: vote-reward-cycle }
        { amount: balance }
    )

    (ok true))
)

;; Used for PoX parameters discovery
(define-read-only (get-pox-info)
    (ok {
        min-amount-ustx: (get-stacking-minimum),
        reward-cycle-id: (current-pox-reward-cycle),
        prepare-cycle-length: (var-get pox-prepare-cycle-length),
        first-burnchain-block-height: (var-get first-burnchain-block-height),
        reward-cycle-length: (var-get pox-reward-cycle-length),
        rejection-fraction: (var-get pox-rejection-fraction),
        current-rejection-votes: (next-cycle-rejection-votes),
        total-liquid-supply-ustx: stx-liquid-supply,
    })
)

<<<<<<< HEAD
=======

;; Extend an active stacking lock.
;; *New in Stacks 2.1*
;; This method extends the `tx-sender`'s current lockup for an additional `extend-count`
;;    and associates `pox-addr` with the rewards
>>>>>>> ac2cb957
(define-public (stack-extend (extend-count uint)
                             (pox-addr { version: (buff 1), hashbytes: (buff 20) }))
   (let ((stacker-info (stx-account tx-sender))
         (amount-ustx (get locked stacker-info))
         (unlock-height (get unlock-height stacker-info)))

    ;; must be called with positive extend-count
    (asserts! (>= extend-count u1)
              (err ERR_STACKING_INVALID_LOCK_PERIOD))

    (let ((unlock-in-cycle (burn-height-to-reward-cycle unlock-height))
          ;; if the account unlocks *during* this cycle (should only occur during testing),
          ;; set first-extend-cycle to the next cycle.
          (cur-cycle (current-pox-reward-cycle))
          (first-extend-cycle (if (> (+ cur-cycle u1) unlock-in-cycle)
                                     (+ cur-cycle u1) unlock-in-cycle))
          (last-extend-cycle  (- (+ first-extend-cycle extend-count) u1))
          (lock-period (- last-extend-cycle cur-cycle))
          (new-unlock-ht (reward-cycle-to-burn-height (+ u1 last-extend-cycle))))

      ;; first cycle must be after the current cycle
      (asserts! (> first-extend-cycle cur-cycle) (err ERR_STACKING_INVALID_LOCK_PERIOD))
      ;; lock period must be positive
      (asserts! (> lock-period u0) (err ERR_STACKING_INVALID_LOCK_PERIOD))

      ;; must be called directly by the tx-sender or by an allowed contract-caller
      (asserts! (check-caller-allowed)
                (err ERR_STACKING_PERMISSION_DENIED))

      ;; tx-sender must be locked
      (asserts! (> amount-ustx u0)
        (err ERR_STACK_EXTEND_NOT_LOCKED))

      ;; tx-sender must not be delegating
      (asserts! (is-none (get-check-delegation tx-sender))
        (err ERR_STACKING_ALREADY_DELEGATED))

      ;; standard can-stack-stx checks
      (try! (can-stack-stx pox-addr amount-ustx first-extend-cycle lock-period))

      ;; register the PoX address with the amount stacked
      ;;   for the new cycles
      (try! (add-pox-addr-to-reward-cycles pox-addr first-extend-cycle extend-count amount-ustx tx-sender))

      ;; update stacker record
      (map-set stacking-state
        { stacker: tx-sender }
        { amount-ustx: amount-ustx,
          pox-addr: pox-addr,
          first-reward-cycle: first-extend-cycle,
          lock-period: lock-period })

      ;; return lock-up information
      (ok { stacker: tx-sender, unlock-burn-height: new-unlock-ht }))))

;; As a delegator, extend an active stacking lock, issuing a "partial commitment" for the
;;   extended-to cycles.
;; *New in Stacks 2.1*
;; This method extends `stacker`'s current lockup for an additional `extend-count`
;;    and partially commits those new cycles to `pox-addr`
(define-public (delegate-stack-extend
                    (stacker principal)
                    (pox-addr { version: (buff 1), hashbytes: (buff 20) })
                    (extend-count uint))
    (let ((stacker-info (stx-account stacker))
          (amount-ustx (get locked stacker-info))
          (unlock-height (get unlock-height stacker-info)))

     ;; must be called with positive extend-count
     (asserts! (>= extend-count u1)
               (err ERR_STACKING_INVALID_LOCK_PERIOD))

     (let ((unlock-in-cycle (burn-height-to-reward-cycle unlock-height))
          ;; if the account unlocks *during* this cycle (should only occur during testing),
          ;; set first-extend-cycle to the next cycle.
           (cur-cycle (current-pox-reward-cycle))
           (first-extend-cycle (if (> (+ cur-cycle u1) unlock-in-cycle)
                                      (+ cur-cycle u1) unlock-in-cycle))
           (last-extend-cycle  (- (+ first-extend-cycle extend-count) u1))
           (lock-period (- last-extend-cycle cur-cycle))
           (new-unlock-ht (reward-cycle-to-burn-height (+ u1 last-extend-cycle))))

      ;; first cycle must be after the current cycle
      (asserts! (> first-extend-cycle cur-cycle) (err ERR_STACKING_INVALID_LOCK_PERIOD))
      ;; lock period must be positive
      (asserts! (> lock-period u0) (err ERR_STACKING_INVALID_LOCK_PERIOD))

      ;; must be called directly by the tx-sender or by an allowed contract-caller
      (asserts! (check-caller-allowed)
        (err ERR_STACKING_PERMISSION_DENIED))

      ;; check valid lock period
      (asserts! (check-pox-lock-period lock-period)
        (err ERR_STACKING_INVALID_LOCK_PERIOD))

      ;; stacker must be currently locked
      (asserts! (> amount-ustx u0)
        (err ERR_STACK_EXTEND_NOT_LOCKED))

      ;; stacker must have delegated to the caller
      (let ((delegation-info (unwrap! (get-check-delegation stacker) (err ERR_STACKING_PERMISSION_DENIED))))
        ;; must have delegated to tx-sender
        (asserts! (is-eq (get delegated-to delegation-info) tx-sender)
                  (err ERR_STACKING_PERMISSION_DENIED))
        ;; must have delegated enough stx
        (asserts! (>= (get amount-ustx delegation-info) amount-ustx)
                  (err ERR_DELEGATION_TOO_MUCH_LOCKED))
        ;; if pox-addr is set, must be equal to pox-addr
        (asserts! (match (get pox-addr delegation-info)
                         specified-pox-addr (is-eq pox-addr specified-pox-addr)
                         true)
                  (err ERR_DELEGATION_POX_ADDR_REQUIRED))
        ;; delegation must not expire before lock period
        (asserts! (match (get until-burn-ht delegation-info)
                         until-burn-ht (>= until-burn-ht
                                           new-unlock-ht)
                      true)
                  (err ERR_DELEGATION_EXPIRES_DURING_LOCK)))

      ;; delegate stacking does minimal-can-stack-stx
      (try! (minimal-can-stack-stx pox-addr amount-ustx first-extend-cycle lock-period))

      ;; register the PoX address with the amount stacked via partial stacking
      ;;   before it can be included in the reward set, this must be committed!
      (add-pox-partial-stacked pox-addr first-extend-cycle extend-count amount-ustx)

      ;; update stacker record
      (map-set stacking-state
        { stacker: stacker }
        { amount-ustx: amount-ustx,
          pox-addr: pox-addr,
          first-reward-cycle: first-extend-cycle,
          lock-period: lock-period })

      ;; return the lock-up information, so the node can actually carry out the lock. 
      (ok { stacker: stacker,
            unlock-burn-height: new-unlock-ht }))))
<|MERGE_RESOLUTION|>--- conflicted
+++ resolved
@@ -317,14 +317,9 @@
     ;; It _should_ be equal to num-cycles.
     (asserts! 
      (is-eq num-cycles 
-<<<<<<< HEAD
             (get i (fold add-pox-addr-to-ith-reward-cycle cycle-indexes 
                          { pox-addr: pox-addr, first-reward-cycle: first-reward-cycle, stacker: (some stacker),
                           num-cycles: num-cycles, amount-ustx: amount-ustx, i: u0 })))
-=======
-                 (get i (fold add-pox-addr-to-ith-reward-cycle cycle-indexes 
-                         { pox-addr: pox-addr, first-reward-cycle: first-reward-cycle, num-cycles: num-cycles, amount-ustx: amount-ustx, i: u0 })))
->>>>>>> ac2cb957
      (err ERR_STACKING_UNREACHABLE))
     (ok true)))
 
@@ -695,14 +690,10 @@
     })
 )
 
-<<<<<<< HEAD
-=======
-
 ;; Extend an active stacking lock.
 ;; *New in Stacks 2.1*
 ;; This method extends the `tx-sender`'s current lockup for an additional `extend-count`
 ;;    and associates `pox-addr` with the rewards
->>>>>>> ac2cb957
 (define-public (stack-extend (extend-count uint)
                              (pox-addr { version: (buff 1), hashbytes: (buff 20) }))
    (let ((stacker-info (stx-account tx-sender))
