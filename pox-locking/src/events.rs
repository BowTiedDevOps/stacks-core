--- conflicted
+++ resolved
@@ -410,14 +410,9 @@
     test_debug!("Evaluate snippet:\n{}", &code_snippet);
     test_debug!("Evaluate data code:\n{}", &data_snippet);
 
-<<<<<<< HEAD
     let pox_contract = global_context
         .database
-        .get_contract(contract_id)
-        .expect("FATAL: could not load PoX contract metadata");
-=======
-    let pox_2_contract = global_context.database.get_contract(contract_id)?;
->>>>>>> c98b404e
+        .get_contract(contract_id)?;
 
     let event_info = global_context
         .special_cc_handler_execute_read_only(
