--- conflicted
+++ resolved
@@ -377,11 +377,7 @@
             TransactionAuth::from_p2pkh(&privk1).unwrap(),
             TransactionPayload::new_smart_contract(
                 "hello-world-unconfirmed",
-<<<<<<< HEAD
                 unconfirmed_contract,
-=======
-                &unconfirmed_contract.to_string(),
->>>>>>> 189d6ab4
                 None,
             )
             .unwrap(),
