--- conflicted
+++ resolved
@@ -2920,22 +2920,14 @@
                 assert_eq!(stacker_balance.amount_locked(), stacked_amt);
             } else {
                 assert_eq!(
-<<<<<<< HEAD
-                    stacker_balance.get_available_balance_at_burn_block(
-                        burn_height as u64,
-                        pox_v1_unlock_ht,
-                        pox_v2_unlock_ht,
-                        pox_v3_unlock_ht,
-                    ),
-=======
                     stacker_balance
                         .get_available_balance_at_burn_block(
                             burn_height as u64,
                             pox_v1_unlock_ht,
-                            pox_v2_unlock_ht
+                            pox_v2_unlock_ht,
+                            pox_v3_unlock_ht
                         )
                         .unwrap(),
->>>>>>> c98b404e
                     balance as u128,
                     "No lock should be active"
                 );
@@ -3240,54 +3232,34 @@
 
             if ix > 2 {
                 assert_eq!(
-<<<<<<< HEAD
                     sender_balance.get_available_balance_at_burn_block(
                         burn_height as u64,
                         pox_v1_unlock_ht,
                         pox_v2_unlock_ht,
                         pox_v3_unlock_ht,
-                    ),
-=======
-                    sender_balance
-                        .get_available_balance_at_burn_block(
-                            burn_height as u64,
-                            pox_v1_unlock_ht,
-                            pox_v2_unlock_ht
-                        )
-                        .unwrap(),
->>>>>>> c98b404e
+                    )
+                    .unwrap(),
                     (balance as u128) - transfer_amt,
                     "Transfer should have decremented balance"
                 );
                 assert_eq!(
-<<<<<<< HEAD
                     recipient_balance.get_available_balance_at_burn_block(
                         burn_height as u64,
                         pox_v1_unlock_ht,
                         pox_v2_unlock_ht,
                         pox_v3_unlock_ht,
-                    ),
-=======
-                    recipient_balance
-                        .get_available_balance_at_burn_block(
-                            burn_height as u64,
-                            pox_v1_unlock_ht,
-                            pox_v2_unlock_ht
-                        )
-                        .unwrap(),
->>>>>>> c98b404e
+                    ).unwrap(),
                     transfer_amt,
                     "Recipient should have incremented balance"
                 );
             } else {
                 assert_eq!(
-<<<<<<< HEAD
                     sender_balance.get_available_balance_at_burn_block(
                         burn_height as u64,
                         pox_v1_unlock_ht,
                         pox_v2_unlock_ht,
                         pox_v3_unlock_ht,
-                    ),
+                    ).unwrap(),
                     balance as u128,
                 );
                 assert_eq!(
@@ -3296,26 +3268,7 @@
                         pox_v1_unlock_ht,
                         pox_v2_unlock_ht,
                         pox_v3_unlock_ht,
-                    ),
-=======
-                    sender_balance
-                        .get_available_balance_at_burn_block(
-                            burn_height as u64,
-                            pox_v1_unlock_ht,
-                            pox_v2_unlock_ht
-                        )
-                        .unwrap(),
-                    balance as u128,
-                );
-                assert_eq!(
-                    recipient_balance
-                        .get_available_balance_at_burn_block(
-                            burn_height as u64,
-                            pox_v1_unlock_ht,
-                            pox_v2_unlock_ht
-                        )
-                        .unwrap(),
->>>>>>> c98b404e
+                    ).unwrap(),
                     0,
                 );
             }
