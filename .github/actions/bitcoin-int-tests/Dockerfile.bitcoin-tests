<<<<<<< HEAD
FROM rust:bullseye
=======
FROM stacks-node:integrations
>>>>>>> ac6575c4

ARG test_name
ENV BITCOIND_TEST 1

RUN cargo build && \
    cargo test -- --test-threads 1 --ignored "$test_name"

RUN grcov . --binary-path ../../target/debug/ -s ../.. -t lcov --branch --ignore-not-existing --ignore "/*" -o lcov.info && \
    curl -Os https://uploader.codecov.io/latest/linux/codecov && \
    chmod +x codecov && \
    ./codecov --name "$test_name"<|MERGE_RESOLUTION|>--- conflicted
+++ resolved
@@ -1,8 +1,4 @@
-<<<<<<< HEAD
-FROM rust:bullseye
-=======
 FROM stacks-node:integrations
->>>>>>> ac6575c4
 
 ARG test_name
 ENV BITCOIND_TEST 1
