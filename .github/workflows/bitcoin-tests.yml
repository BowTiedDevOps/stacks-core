--- conflicted
+++ resolved
@@ -1,11 +1,7 @@
 name: stacks-bitcoin-integration-tests
 
-<<<<<<< HEAD
 # Only run when:
 #   - PRs are opened
-=======
-# Only run on PRs
->>>>>>> 7b085c5b
 on:
   pull_request:
 
