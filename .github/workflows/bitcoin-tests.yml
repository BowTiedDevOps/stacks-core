--- conflicted
+++ resolved
@@ -124,11 +124,8 @@
           - tests::signer::v0::continue_after_tenure_extend
           - tests::signer::v0::multiple_miners_with_custom_chain_id
           - tests::signer::v0::block_commit_delay
-<<<<<<< HEAD
+          - tests::signer::v0::continue_after_fast_block_no_sortition
           - tests::signer::v0::block_validation_response_timeout
-=======
-          - tests::signer::v0::continue_after_fast_block_no_sortition
->>>>>>> 7224b9ba
           - tests::nakamoto_integrations::burn_ops_integration_test
           - tests::nakamoto_integrations::check_block_heights
           - tests::nakamoto_integrations::clarity_burn_state
