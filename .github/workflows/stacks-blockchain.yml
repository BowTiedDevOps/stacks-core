--- conflicted
+++ resolved
@@ -223,8 +223,7 @@
   #         draft: false
   #         prerelease: true
 
-<<<<<<< HEAD
-  # # Upload distributables to a new release if we're building a tag or a tag was passed in
+  # Upload distributables to a new release if we're building a tag or a tag was passed in
   # upload-dist:
   #   runs-on: ubuntu-latest
   #   if: ${{ github.event.inputs.tag != '' }}
@@ -232,18 +231,7 @@
   #     - create-release
   #   strategy:
   #     matrix:
-  #       platform: [ windows-x64, macos-x64, linux-x64, linux-musl-x64, linux-armv7, linux-arm64 ]
-=======
-  # Upload distributables to a new release if we're building a tag or a tag was passed in
-  upload-dist:
-    runs-on: ubuntu-latest
-    if: ${{ github.event.inputs.tag != '' }}
-    needs:
-      - create-release
-    strategy:
-      matrix:
-        platform: [ windows-x64, macos-x64, macos-arm64, linux-x64, linux-musl-x64, linux-armv7, linux-arm64 ]
->>>>>>> 2a13d6a6
+  #       platform: [ windows-x64, macos-x64, macos-arm64, linux-x64, linux-musl-x64, linux-armv7, linux-arm64 ]
 
   #   steps:
   #     - uses: actions/checkout@v2
