--- conflicted
+++ resolved
@@ -1,9 +1,4 @@
 # Update these values when a new release is created.
 # `stacks-common/build.rs` will automatically update `versions.rs` with these values.
-<<<<<<< HEAD
-stacks_node_version = "3.1.0.0.6"
-stacks_signer_version = "3.1.0.0.6.0"
-=======
 stacks_node_version = "3.1.0.0.7"
-stacks_signer_version = "3.1.0.0.7.0"
->>>>>>> d015471c
+stacks_signer_version = "3.1.0.0.7.0"